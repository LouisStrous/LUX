--- conflicted
+++ resolved
@@ -333,13 +333,9 @@
    (Gregorian, started 15 October 1582); CAL_ISLAMIC (civil calendar);
    CAL_JULIAN (Julian proleptic calendar). */
 {
-<<<<<<< HEAD
-  double	hebrewToJulian(int, int, double);
-=======
   static int (*f[])(int, int, int) =
     { NULL, CommontoCJDN, GregoriantoCJDN, IslamictoCJDN,
       JuliantoCJDN, HebrewtoCJDN, EgyptiantoCJDN };
->>>>>>> 75fe50de
 
   if (calendar < 0 || calendar >= sizeof(f)/sizeof(*f)
       || !f[calendar])
@@ -373,69 +369,6 @@
      /* possible values for calendar (see JulianDate): CAL_GREGORIAN, */
      /* CAL_ISLAMIC, CAL_JULIAN, CAL_HEBREW, CAL_EGYPTIAN, CAL_COMMON */
 {
-<<<<<<< HEAD
-  int	jd, l, n, i, j, d, k;
-
-  jd = (int) (JD + 0.5);	/* get Julian Day Number */
-  if (jd > JD + 0.5)
-    jd--;
-  if (calendar == CAL_COMMON)
-    calendar = (JD < 2299160.5)? CAL_JULIAN: CAL_GREGORIAN;
-  switch (calendar) {
-    case CAL_GREGORIAN:
-      l = jd + 68569;
-      n = idiv(4*l,146097);
-      l = l - idiv(146097*n + 3,4);
-      i = (4000*(l + 1))/1461001;
-      l = l - (1461*i)/4 + 31;
-      j = (80*l)/2447;
-      d = l - (2447*j)/80;
-      l = j/11;
-      *month = j + 2 - 12*l;
-      *year = 100*(n - 49) + i + l;
-      *day = d + JD + 0.5 - jd;
-      break;
-    case CAL_HEBREW:
-      {
-        int JDtoHebrew(double, int *, int *, double *);
-        JDtoHebrew(JD, year, month, day);
-      }
-      break;
-    case CAL_ISLAMIC:
-      l = jd - 1948440 + 10632;
-      n = idiv(l - 1,10631);
-      l = l - 10631*n + 354;
-      j = ((10985 - l)/5316)*((50*l)/17719) + (l/5670)*((43*l)/15238);
-      l = l - ((30 - j)/15)*((17719*j)/50) - (j/16)*((15238*j)/43) + 29;
-      *month = (24*l)/709;
-      d = l - (709* *month)/24;
-      *year = 30*n + j - 30;
-      *day = d + JD + 0.5 - jd;
-      break;
-    case CAL_JULIAN:
-      j = jd + 1402;
-      k = idiv(j - 1,1461);
-      l = j - 1461*k;
-      n = (l - 1)/365 - l/1461;
-      i = l - 365*n + 30;
-      j = (80*i)/2447;
-      *day = i - (2447*j)/80 + JD + 0.5 - jd;
-      i = j/11;
-      *month = j + 2 - 12*i;
-      *year = 4*k + n + i - 4716;
-      break;
-    case CAL_EGYPTIAN:
-      JD -= 1448272.5;
-      *year = (int) floor(JD/365);
-      JD -= 365**year;
-      *month = (int) (JD/30) + 1;
-      JD -= 30**month;
-      *day = JD + 31;
-      break;
-  default:
-    anaerror("Illegal calendar type %d in JDtoDate()", calendar);
-  }
-=======
   static void (*f[])(int, int *, int *, int *) =
     { CJDNtoCommon, CJDNtoGregorian, CJDNtoIslamic,
       CJDNtoJulian, CJDNtoHebrew, CJDNtoEgyptian };
@@ -461,7 +394,6 @@
     *year = *month = *day = 0;
   else
     f[calendar](CJD, year, month, day);
->>>>>>> 75fe50de
 }
 /*--------------------------------------------------------------------------*/
 int tishri(int year)
@@ -1258,12 +1190,8 @@
 {
   int	n, *dims, ndim, nRepeat, type, i, iq, cal, newDims[MAX_DIMS],
     num_newDims, year, month, nd, d, t, v, m, sec, min, hour,
-<<<<<<< HEAD
-    fromcalendar, tocalendar, fromtime, totime, output, fromorder, toorder;
-=======
     fromcalendar, tocalendar, fromtime, totime, output, fromorder, toorder,
     outtype, iday;
->>>>>>> 75fe50de
   char	isFree = 0, *line, **monthNames;
   pointer	data, JD;
   double	day;
@@ -2517,6 +2445,7 @@
    equinox of B1875.0.  LS 2004may03
  */
 {
+  int nb = sizeof(constellation_boundaries)/sizeof(struct constellation_struct);
   int i;
   struct constellation_struct *cb = constellation_boundaries;
 
@@ -2968,6 +2897,18 @@
   return result;
 }
 /*--------------------------------------------------------------------------*/
+void VSOPtoFK5(double T, double *pos)
+/* transforms from VSOP polar coordinates to FK5 polar coordinates */
+{
+  double	ll, cll, sll;
+  
+  ll = pos[0] - 0.024382*(1 + 0.000222);
+  cll = cos(ll);
+  sll = sin(ll);
+  pos[0] += -4.3793e-7 + 1.8985e-7*(cll + sll)*tan(pos[1]);
+  pos[1] += 1.8985e-7*(cll - sll);
+}
+/*--------------------------------------------------------------------------*/
 #define EQUINOX_OF_DATE	DBL_MAX
 
 int readExtra(char *file, char mode)
@@ -3511,11 +3452,7 @@
 {
   double	T, standardEquinox;
   int	i;
-<<<<<<< HEAD
   void XYZfromVSOPA(double, int, double *, double);
-=======
-  void LBRfromVSOPD(double, int, double *);
->>>>>>> 75fe50de
 
   T = (JDE - J2000)/365250;	/* Julian millennia since J2000.0 */
   switch (object) {
@@ -3594,30 +3531,7 @@
       pos[2] = (385000.56 + sumr/1000)/149597870; /* AU (center-center) */
       if (vocal) {
         printf("ASTRON: lunar ecliptic geocentric coordinates for equinox of date:\n");
-<<<<<<< HEAD
         printLBRtoXYZ(pos);
-=======
-        printf("lon = %.10g, lat = %.10g rad, r = %.10g AU\n",
-               pos[0], pos[1], pos[2]);
-        printf("lon = %.10g, lat = %.10g deg\n",
-               pos[0]*RAD, pos[1]*RAD);
-        double xyz[3];
-        LBRtoXYZ(pos, xyz);
-        printf("X = %.10g, Y = %.10g, Z = %.10g\n", xyz[0], xyz[1], xyz[2]);
-      }
-      if (fabs(JDE - equinox) > 1) {
-	eclipticPrecession(pos, JDE, equinox);
-        if (vocal) {
-          printf("ASTRON: lunar ecliptic geocentric coordinates for equinox:\n");
-          printf("lon = %.10g, lat = %.10g rad, r = %.10g AU\n",
-                 pos[0], pos[1], pos[2]);
-          printf("lon = %.10g, lat = %.10g deg\n",
-                 pos[0]*RAD, pos[1]*RAD);
-          double xyz[3];
-          LBRtoXYZ(pos, xyz);
-          printf("X = %.10g, Y = %.10g, Z = %.10g\n", xyz[0], xyz[1], xyz[2]);
-        }
->>>>>>> 75fe50de
       }
       eclipticPrecession(pos, JDE, equinox);
       printf("ASTRON: lunar ecliptic geocentric coordinates for equinox:\n");
@@ -3754,11 +3668,7 @@
 void ectoeq(double *pos, double ceps, double seps, char forward)
 /* transforms from ecliptical to equatorial coordinates or vice versa */
 { 
-<<<<<<< HEAD
   double	alpha, delta, sl, cl, sb, cb;
-=======
-  double	alpha, delta, sl, cl, sb, cb, d[6], ca, sa, cd;
->>>>>>> 75fe50de
 
   sl = sin(pos[0]);
   cl = cos(pos[0]);
@@ -3772,22 +3682,6 @@
   delta = asin(sb*ceps + cb*seps*sl);
   pos[0] = alpha;
   pos[1] = delta;
-<<<<<<< HEAD
-=======
-  if (getAstronError)
-  { ca = cos(pos[0]);
-    sa = sin(pos[0]);
-    cd = cos(pos[1]);
-    der[0] = (ceps*cl*ca + sl*sa)*ca; /* da/dl */
-    der[1] = cb*cl*seps/cd;	/* dd/dl */
-    der[2] = 0.0;		/* dr/dl */
-    der[3] = -seps*ca*ca/(cl*cb*cb); /* da/db */
-    der[4] = (cb*ceps - sb*seps*sl)/cd;	/* dd/db */
-    der[5] = der[6] = der[7] = 0.0; /* dr/db, da/dr, dd/dr */
-    der[8] = 1.0;		/* dr/dr */
-    propagateError(der, pos + 3, d);
-    memcpy(pos + 3, d, 6*sizeof(double)); }
->>>>>>> 75fe50de
 }
 /*--------------------------------------------------------------------------*/
 void galtoeq(double *pos, double equinox, char forward)
@@ -4084,18 +3978,10 @@
 {
   char	tdt, *string;
   int	iq, nJD, *object, nObjects, object0, dims[MAX_DIMS],
-<<<<<<< HEAD
     nDims, i, j, result, coordSystem, vocal;
   double	*JD, *f, *f0, longitude, latitude, height = 0.0, rsp,
     rcp, clat, slat, equinox;
   double	tolerance;
-=======
-    nDims, i, j, n, result, coordSystem, count, vocal;
-  double	*JD, *f, *f0, jd0, djd, djd0, r, r0, dPsi,
-    dEps, epsilon, ceps, seps, longitude, latitude, height = 0.0, rsp,
-    rcp, clat, slat, Tsid, equinox, robject, robject0, jd, cdPsi, sdPsi;
-  double	pos[9], pos2[9], pos3[9], mean[3];
->>>>>>> 75fe50de
 
   if (internalMode & S_CONJSPREAD) 	/* /CONJSPREAD */
     internalMode = (internalMode & ~(S_ERROR)) | S_XYZ
@@ -4475,14 +4361,8 @@
           printf("el = %.10g rad, ph = %.10g rad, mag = %.10\n",
                  final[0], final[1], final[2]);
         }
-<<<<<<< HEAD
-      } else if ((internalMode & S_XYZ) == 0 || latitude != S_PLANETOCENTRIC) {
-	XYZtoLBR(pos_obs_tgt, final); /* to polar coordinates */
-=======
       } else {
-	XYZtoLBR(pos2, pos);	/* to polar coordinates */
-	memcpy(pos2, pos, (getAstronError? 9: 3)*sizeof(double));
->>>>>>> 75fe50de
+	XYZtoLBR(pos_obs_tgt, final);	/* to polar coordinates */
         if (vocal) {
           puts("ASTRON: ecliptic planetocentric coordinates:");
           printLBRtoXYZ(final);
