--- conflicted
+++ resolved
@@ -15092,13 +15092,9 @@
 int evalStructPtr(int symbol)
 /* evaluates <symbol> as a STRUCT_PTR */
 {
-<<<<<<< HEAD
-  int	target, result, n, i, one = 1, outdims[MAX_DIMS], outndim = 0,
-=======
   return anaerror("evaluation of structure pointers not yet implemented", symbol);
 #if IMPLEMENTED
   int	target, result, n, i, nout, one = 1, outdims[MAX_DIMS], outndim = 0,
->>>>>>> 75fe50de
     *dims, ndim, nms, i1, i2, j, k, nelem, *p, ne, type, total_ndim;
   structElem	*se;
   structPtr	*spe;
@@ -15205,24 +15201,25 @@
     case ANA_TEMP_STRING:	/* a string or string array */
       if (outndim > 1) {	/* a string array */
 	result = array_scratch(type, outndim - 1, outdims + 1);
+	trgt.sp = array_data(result);
       } else {
 	result = string_scratch(0);
+	trgt.sp = &string_value(result);
       }
       break;
     default:			/* everything else */
       if (outndim) { 		/* an array */
 	result = array_scratch(type, outndim, outdims);
+	trgt.v = array_data(result);
       } else {			/* a scalar */
 	result = scalar_scratch(type);
+	trgt.v = &scalar_value(result).b;
       }
       break;
   } /* end of switch (type) */
 
-<<<<<<< HEAD
-=======
   /* NOT YET FINISHED */
 
->>>>>>> 75fe50de
   return result;
 
   evalStructPtr_1:
