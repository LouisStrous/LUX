--- conflicted
+++ resolved
@@ -104,76 +104,6 @@
   return ANA_OK;
 }
 /*------------------------------------------------------------------------- */
-<<<<<<< HEAD
-#if 0
-int ana_fluxcell(int narg, int ps[]) /* optical flux for a cell  */
-     /* wants 3 arrays, first 2 are the subimages and third is mask */
-     /* returns the shift */
-{
-  int	iq, jq, kq, *d;
-  double	*x1, *x2, *msk;
-  void	fluxcell(double *, double *, double *, int, int);
-
-  iq = ps[0];
-  if (symbol_class(iq) != ANA_ARRAY
-      || array_num_dims(iq) != 2)
-    return cerror(NEED_2D_ARR, iq);
-  d = array_dims(iq);
-  jq = ps[1];
-  if (symbol_class(jq) != ANA_ARRAY
-      || array_num_dims(jq) != 2)
-    return cerror(NEED_2D_ARR, jq);
-  if (d[0] != array_dims(jq)[0]
-      || d[1] != array_dims(jq)[1])
-    return cerror(INCMP_ARR, jq);
-  kq = ps[2];
-  if (symbol_class(kq) != ANA_ARRAY
-      || array_num_dims(kq) != 2)
-    return cerror(NEED_2D_ARR, kq);
-  if (d[0] != array_dims(kq)[0]
-      || d[1] != array_dims(kq)[1])
-    return cerror(INCMP_ARR, kq);
-  iq = ana_double(1, &iq);
-  jq = ana_double(1, &jq);
-  kq = ana_double(1, &kq);
-  x1 = array_data(iq);
-  x2 = array_data(jq);
-  msk = array_data(kq);
-
-  /* got pointers to everybody, now let fluxcell do the work */
-  fluxcell(x1, x2, msk, d[0], d[1]);
-  
-  /* expect result in xoff and yoff */
-  if (redef_scalar( ps[3], ANA_DOUBLE, &xoff) != 1)
-    return -1;
-  if (redef_scalar( ps[4], ANA_DOUBLE, &yoff) != 1)
-    return -1;
-  return 1;
-}
- /*------------------------------------------------------------------------- */
-void fluxcell(double *xa, double *xb, double *msk, int nx, int ny)
-{
-  /* unfinished */
-  double	*x1, *x2;
-  double	dx, dt, dx2;
-  int	j;
-
-  x1 = xa + nx;
-  x2 = xb + nx;
-  /* outer j loop of ny-2 length */
-  j = ny - 2;
-  while (j--) {
-    dx = *(x1+2) - *x1;
-    dx2 = *(x2+2) - *x2;
-    dt = *(x2+1) - *(x1+1);
-    x1++;
-    x2++;
-  }
-}
-#endif
- /*------------------------------------------------------------------------- */
-=======
->>>>>>> 75fe50de
 double mert(double sx, double sy)
  {
  double	w0, w1,w2,w3,mq;
