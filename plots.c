--- conflicted
+++ resolved
@@ -479,12 +479,8 @@
 		   int irf, int f, float wb, float wt, float plim_min,
 		   float plim_max, float *start, float *step, float *end,
 		   float *stepdvi);
-<<<<<<< HEAD
   int ana_erase(int, int []);
   int oplotx(float [], float [], float [], float [], int, int, int);
-=======
-  int ana_erase(int, int *);
->>>>>>> 75fe50de
 
   iylog = ipltyp % 2;
   ixlog = (ipltyp/2) % 2;
@@ -1857,12 +1853,8 @@
 	   }
          }
 	 else				/* a polygon symbol, more work */
-<<<<<<< HEAD
 	 { 
 	   ia = is[nsm - 1];
-=======
-	 { ia = is[nsm - 1];
->>>>>>> 75fe50de
 	   ib = is[ns - 1] - 1;
 		 /* we assume that this is a connected series of lines */  
            icept = 0;
@@ -1956,12 +1948,8 @@
   }
 					 /* draw the symbol if in range */
   if (nsm <= nsym) 
-<<<<<<< HEAD
   { 
     ia = is[nsm - 1] - 1; 
-=======
-  { ia = is[nsm - 1] - 1; 
->>>>>>> 75fe50de
     ib = is[ns - 1] - 1;
     for (i = ia; i < ib; i++)
     { xq = dx[i]*symsize;
