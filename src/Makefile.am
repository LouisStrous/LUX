--- conflicted
+++ resolved
@@ -29,13 +29,10 @@
 	Bytestack.hh\
 	Ellipsoid.cc\
 	Ellipsoid.hh\
-<<<<<<< HEAD
 	GnuPlot.cc\
 	GnuPlot.hh\
-=======
 	MonotoneInterpolation.cc\
 	MonotoneInterpolation.hh\
->>>>>>> 4d07261b
 	Rotate3d.cc\
 	Rotate3d.hh\
 	SSFC.cc\
