/* This is file strous3.cc.

Copyright 2013-2014 Louis Strous

This file is part of LUX.

LUX is free software; you can redistribute it and/or modify it under
the terms of the GNU General Public License as published by the Free
Software Foundation, either version 3 of the License, or (at your
option) any later version.

LUX is distributed in the hope that it will be useful, but WITHOUT ANY
WARRANTY; without even the implied warranty of MERCHANTABILITY or
FITNESS FOR A PARTICULAR PURPOSE.  See the GNU General Public License
for more details.

You should have received a copy of the GNU General Public License
along with LUX.  If not, see <http://www.gnu.org/licenses/>.
*/
/* File strous3.c */
/* Various LUX routines by L. Strous */
#ifdef HAVE_CONFIG_H
#include "config.h"
#endif
#include <stdio.h>
#include <stdlib.h>
#include <ctype.h>
#include <string.h>
#include <float.h>
#include <math.h>
#include <errno.h>              /* for errno */
#include "action.hh"
#include "Bytestack.hh"
<<<<<<< HEAD
#include "MonotoneInterpolation.hh"
=======
#include "SSFC.hh"
#include <numeric>
#include <functional>
>>>>>>> 00c4bdcc

/*---------------------------------------------------------------------*/
int32_t lux_bisect(int32_t narg, int32_t ps[])
/* y = BISECT([x,] y, values [, AXIS=axis, POS=pos, WIDTH=width]) */
/* calculates bisector positions */
/* <axis> may only have a single dimension. */
/* The first dimension of <y> traces profiles to be checked for */
/* bisectors. */
/* <values> contains the levels at which bisector positions are to be
   returned.
   <pos> contains the position (index to each profile) at which
   the search for each bisector should start.  (From such a position,
   the local minimum is sought, and bisectors are determined from there.)
   If <pos> is not defined, then bisectors are determined starting at
   the position of the absolute minimum in each profile.  <pos> must be
   a scalar.
   If <width> is specified, then the profile widths corresponding to the
   bisector positions are returned in it. */
/* LS 7may98 */
{
  int32_t	result, iq, pos, nLev, outDims[MAX_DIMS], step,
    lev, xSym, ySym, vSym, il, ir;
  double	xl, xr, min, minpos, max, maxpos, x1l, x2l, x1r, x2r;
  pointer	src, trgt, level, ptr, rightedge, left, width, x;
  csplineInfo	cspl;
  loopInfo	srcinfo;

  if (!symbolIsNumericalArray(ps[0]))
    return cerror(NEED_NUM_ARR, ps[0]);

  cspl = empty_cubic_spline();

  if (narg > 2 && ps[2]) {
    xSym = ps[0];
    ySym = ps[1];
    vSym = ps[2];
  } else {
    xSym = 0;
    ySym = ps[0];
    vSym = ps[1];
  }

  if (standardLoop(ySym, (narg > 3 && ps[3])? ps[3]: 0,
		   SL_COMPRESS | SL_ONEAXIS | SL_NEGONED | SL_SRCUPGRADE
		   | SL_EACHROW | SL_AXISCOORD, LUX_FLOAT,
		   &srcinfo, &src, NULL, NULL, NULL) < 0) /* <data>, <axis> */
    return LUX_ERROR;		/* some error */

  if (xSym) {
    if (!symbolIsNumericalArray(xSym))
      return cerror(NEED_NUM_ARR, xSym);
    if (array_size(xSym) != srcinfo.rdims[0])
      return cerror(INCMP_ARG, ySym);
    iq = lux_converts[srcinfo.type](1, &xSym);
    x.f = (float*) array_data(iq);
  } else
    x.f = NULL;

  if (!symbolIsNumerical(vSym)) /* <levels> */
    return LUX_ERROR;
  iq = lux_converts[srcinfo.type](1, &vSym); /* ensure proper type */
  numerical(iq, NULL, NULL, &nLev, &level);

  if (narg > 4 && ps[4]) { 	/* have <pos> */
    pos = int_arg(ps[4]);
    if (pos < 0 || pos >= srcinfo.rdims[0])
      return luxerror("Index out of range", ps[4]);
  } else				/* no <pos> */
    pos = -1;

  /* create output symbol */
  if (nLev > 1) {
    outDims[0] = nLev;
    memcpy(outDims + 1, srcinfo.dims, srcinfo.raxes[0]*sizeof(int32_t));
    memcpy(outDims + srcinfo.raxes[0] + 1, srcinfo.dims + srcinfo.raxes[0] + 1,
	   (srcinfo.ndim - srcinfo.raxes[0] - 1)*sizeof(int32_t));
    result = array_scratch(srcinfo.type, srcinfo.ndim, outDims);
    if (narg > 5 && ps[5])	/* have <width> */
      if (to_scratch_array(ps[5], srcinfo.type, srcinfo.ndim, outDims)
	  == LUX_ERROR)
	return LUX_ERROR;
  } else {
    if (srcinfo.ndim > 1) {
      memcpy(outDims, srcinfo.dims, srcinfo.raxes[0]*sizeof(int32_t));
      memcpy(outDims + srcinfo.raxes[0], srcinfo.dims + srcinfo.raxes[0] + 1,
	     (srcinfo.ndim - srcinfo.raxes[0] - 1)*sizeof(int32_t));
      result = array_scratch(srcinfo.type, srcinfo.ndim - 1, outDims);
      if (narg > 5 && ps[5])	/* have <width> */
	if (to_scratch_array(ps[5], srcinfo.type, srcinfo.ndim, outDims)
	    == LUX_ERROR)
	  return LUX_ERROR;
    } else {			/* only one return value */
      result = scalar_scratch(srcinfo.type);
      if (narg > 5 && ps[5]) {	/* have <width> */
	undefine(ps[5]);
	symbol_class(ps[5]) = LUX_SCALAR;
	scalar_type(ps[5]) = srcinfo.type;
      }	
    }
  }
  if (result < 0)
    return LUX_ERROR;
  switch (symbol_class(result)) {
    case LUX_ARRAY:
      trgt.f = (float *) array_data(result);
      if (narg > 5 && ps[5])
	width.f = (float *) array_data(ps[5]);
      else
	width.f = NULL;
      break;
    case LUX_SCALAR:
      trgt.f = &scalar_value(result).f;
      if (narg > 5 && ps[5])
	width.f = &scalar_value(ps[5]).f;
      else
	width.f = NULL;
      break;
  }

  step = srcinfo.step[0];
  
  /* now do the work */
  switch (srcinfo.type) {
    case LUX_FLOAT:
      do {
	rightedge.f = src.f + step*(srcinfo.rdims[0] - 1);
	if (pos >= 0) {
	  ptr.f = src.f + pos*step; /* start position */
	  /* now seek the local minimum */
	  if (ptr.f > src.f && ptr.f[-step] < *ptr.f)
	    while (ptr.f > src.f && ptr.f[-step] < *ptr.f)
	      ptr.f -= step;
	  else
	    while (ptr.f < rightedge.f && ptr.f[step] < *ptr.f)
	      ptr.f += step;
	} else {		/* find absolute minimum */
	  ptr.f = left.f = src.f;
	  do {
	    left.f += step;
	    if (*left.f < *ptr.f)
	      ptr.f = left.f;
	  } while (left.f < rightedge.f);
	}

	/* install table for cubic spline interpolation */
	cubic_spline_tables(x.f, srcinfo.type, 1,
			    src.f, srcinfo.type, step,
			    srcinfo.rdims[0], 0, 0,
			    &cspl);

	/* the cubic spline may dip below the lower of the surrounding
	 specified data points: we must find the local minimum in
	 the cubic spline. */
	ir = (ptr.f - src.f)/step;
	il = ir - 1;
	if (x.f) {
	  x1l = x.f[ir - 1];
	  x1r = x2l = x.f[ir];
	  x2r = x.f[ir + 1];
	} else {
	  x1l = ir - 1;
	  x1r = x2l = ir;
	  x2r = ir + 1;
	}
	find_cspline_extremes(x1l, x2r, &minpos, &min, NULL, NULL, &cspl);

	/* the levels are assumed to be sorted in ascending order */
	for (lev = 0; lev < nLev; lev++) {
	  if (min > level.f[lev]) {
	    *trgt.f++ = -1.0;
	    if (width.f != NULL)
	      *width.f++ = 0.0;
	  } else {
	    if (*ptr.f > level.f[lev]) { /* the current level is above */
	      /* the minimum of the spline fit, but below the local minimum of
	       the tabular points */
	      xl = find_cspline_value(level.f[lev], x1l, minpos, &cspl);
	      xr = find_cspline_value(level.f[lev], minpos, x2r, &cspl);
	      *trgt.f = (xl + xr)/2;
	      if (width.f)
		*width.f++ = xr - xl;
	    } else {
	      if (il >= 0) {
		do {
		  find_cspline_extremes(x1l, x2l, NULL, NULL, &maxpos,
					&max, &cspl);
		  if (max < level.f[lev]) {
		    il--;
		    if (x.f) {
		      x1l = x.f[il];
		      x2l = x.f[il + 1];
		    } else {
		      x1l = il;
		      x2l = il + 1;
		    }
		  } else
		    break;
		} while (il >= 0);
		if (il >= 0)
		  xl = find_cspline_value(level.f[lev], maxpos, x2l, &cspl);
		else
		  xl = -DBL_MAX;
	      } else
		xl = -DBL_MAX;

	      if (ir < srcinfo.rdims[0]) { /* not yet at edge */
		do {
		  find_cspline_extremes(x1r, x2r, NULL, NULL, &maxpos,
					&max, &cspl);
		  if (max < level.f[lev]) {
		    ir++;
		    if (x.f) {
		      x1r = x.f[ir];
		      x2r = x.f[ir + 1];
		    } else {
		      x1r = ir;
		      x2r = ir + 1;
		    }
		  } else
		    break;
		} while (ir < srcinfo.rdims[0]);
		if (ir < srcinfo.rdims[0])
		  xr = find_cspline_value(level.f[lev], x1r, maxpos, &cspl);
		else
		  xr = -DBL_MAX;	/* flag: at edge */
	      } else
		xr = -DBL_MAX;

	      if (xl > -DBL_MAX && xr > -DBL_MAX) { /* not at edge */
		*trgt.f = (xl + xr)/2;
		if (width.f)
		  *width.f++ = xr - xl;
	      } else {
		if (width.f)
		  *width.f++ = 0;
		*trgt.f = -1;	/* not found */
	      }
	    }
	    trgt.f++;
	  } /* end of if (*ptr.f > level.f[lev]) else */
	} /* end of for (lev = 0; ...) */
	src.f += step*srcinfo.rdims[0];
      } while (advanceLoop(&srcinfo, &src) < srcinfo.rndim);
      break;
    case LUX_DOUBLE:
      do {
	rightedge.d = src.d + step*(srcinfo.rdims[0] - 1);
	if (pos >= 0) {
	  ptr.d = src.d + pos*step; /* start position */
	  /* now seek the local minimum */
	  if (ptr.d > src.d && ptr.d[-step] < *ptr.d)
	    while (ptr.d > src.d && ptr.d[-step] < *ptr.d)
	      ptr.d -= step;
	  else
	    while (ptr.d < rightedge.d && ptr.d[step] < *ptr.d)
	      ptr.d += step;
	} else {		/* find absolute minimum */
	  ptr.d = left.d = src.d;
	  do {
	    left.d += step;
	    if (*left.d < *ptr.d)
	      ptr.d = left.d;
	  } while (left.d < rightedge.d);
	}

	/* install table for cubic spline interpolation */
	cubic_spline_tables(x.d, srcinfo.type, 1,
			    src.d, srcinfo.type, step,
			    srcinfo.rdims[0], 0, 0,
			    &cspl);

	/* the cubic spline may dip below the lower of the surrounding
	 specified data points: we must find the local minimum in
	 the cubic spline. */
	ir = (ptr.d - src.d)/step;
	il = ir - 1;
	if (x.d) {
	  x1l = x.d[ir - 1];
	  x1r = x2l = x.d[ir];
	  x2r = x.d[ir + 1];
	} else {
	  x1l = ir - 1;
	  x1r = x2l = ir;
	  x2r = ir + 1;
	}
	find_cspline_extremes(x1l, x2r, &minpos, &min, NULL, NULL, &cspl);

	/* the levels are assumed to be sorted in ascending order */
	for (lev = 0; lev < nLev; lev++) {
	  if (min > level.d[lev]) {
	    *trgt.d++ = -1.0;
	    if (width.d != NULL)
	      *width.d++ = 0.0;
	  } else {
	    if (*ptr.d > level.d[lev]) { /* the current level is above */
	      /* the minimum of the spline fit, but below the local minimum of
	       the tabular points */
	      xl = find_cspline_value(level.d[lev], x1l, minpos, &cspl);
	      xr = find_cspline_value(level.d[lev], minpos, x2r, &cspl);
	      *trgt.d = (xl + xr)/2;
	      if (width.d)
		*width.d++ = xr - xl;
	    } else {
	      if (il >= 0) {
		do {
		  find_cspline_extremes(x1l, x2l, NULL, NULL, &maxpos,
					&max, &cspl);
		  if (max < level.d[lev]) {
		    il--;
		    if (x.d) {
		      x1l = x.d[il];
		      x2l = x.d[il + 1];
		    } else {
		      x1l = il;
		      x2l = il + 1;
		    }
		  } else
		    break;
		} while (il >= 0);
		if (il >= 0)
		  xl = find_cspline_value(level.d[lev], maxpos, x2l, &cspl);
		else
		  xl = -DBL_MAX;
	      } else
		xl = -DBL_MAX;

	      if (ir < srcinfo.rdims[0]) { /* not yet at edge */
		do {
		  find_cspline_extremes(x1r, x2r, NULL, NULL, &maxpos,
					&max, &cspl);
		  if (max < level.d[lev]) {
		    ir++;
		    if (x.d) {
		      x1r = x.d[ir];
		      x2r = x.d[ir + 1];
		    } else {
		      x1r = ir;
		      x2r = ir + 1;
		    }
		  } else
		    break;
		} while (ir < srcinfo.rdims[0]);
		if (ir < srcinfo.rdims[0])
		  xr = find_cspline_value(level.d[lev], x1r, maxpos, &cspl);
		else
		  xr = -DBL_MAX;	/* flag: at edge */
	      } else
		xr = -DBL_MAX;

	      if (xl > -DBL_MAX && xr > -DBL_MAX) { /* not at edge */
		*trgt.d = (xl + xr)/2;
		if (width.d)
		  *width.d++ = xr - xl;
	      } else {
		if (width.d)
		  *width.d++ = 0;
		*trgt.d = -1;	/* not found */
	      }
	    }
	    trgt.d++;
	  } /* end of if (*ptr.d > level.d[lev]) else */
	} /* end of for (lev = 0; ...) */
	src.d += step*srcinfo.rdims[0];
      } while (advanceLoop(&srcinfo, &src) < srcinfo.rndim);
      break;
  default:
    break;
  }
  cleanup_cubic_spline_tables(&cspl);
  return result;
}
/*---------------------------------------------------------------------*/
static int32_t cmp0(const void *a, const void *b)
{
  struct c { double v; int32_t l; } aa, bb;
  int32_t d;
  
  aa = *(struct c *) a;
  bb = *(struct c *) b;
  d = aa.l - bb.l;
  if (d)
    return d;
  else {
    double dl;
    dl = aa.v - bb.v;
    if (dl < 0)
      return -1;
    if (dl > 0)
      return +1;
  }
  return 0;
}
/*---------------------------------------------------------------------*/
int32_t lux_cspline_find(int32_t narg, int32_t ps[])
/* z = CSPLINE_FIND(y, levels [, AXIS=axis, INDEX=index]) */
/* locates positions where a certain value gets attained, using cubic
   splines
   <y> = data values
   <levels> = the values to look for in the y coordinate
   <axis> = the single axis (of <y>) along which to look
   <index> = the indices into <z> where the data for each level begins

   The result <z> has its 1st dimension equal to the number of
   dimensions in <y> and its 2nd dimension equal to the number of
   found locations.  The locations are sorted by the level and secondarily
   by the coordinates.  The locations for level <level(i)> begin at
   index <index(i)> and run up to but not including index <index(i+1)>. */
/* LS 2009-08-09 */
{
  int32_t	result, iq, nLev, lev, ySym, vSym, i, step, *index, j;
  pointer	src, level;
  csplineInfo	cspl;
  loopInfo	srcinfo;
  Bytestack b;
  struct c { double v; int32_t l; int32_t c; } *c;
  int32_t csize;

  ySym = ps[0];		/* <y> */
  vSym = ps[1];		/* <values> */

  if (!symbolIsNumericalArray(ySym))
    return cerror(NEED_NUM_ARR, ySym);

  cspl = empty_cubic_spline();

  if (standardLoop(ySym, (narg > 2 && ps[2])? ps[2]: LUX_ZERO,
		   SL_NEGONED | SL_ONEAXIS | SL_SRCUPGRADE
		   | SL_AXISCOORD, LUX_FLOAT,
		   &srcinfo, &src, NULL, NULL, NULL) < 0) /* <data>, <axis> */
    return LUX_ERROR;		/* some error */

  if (!symbolIsNumerical(vSym)) /* <levels> */
    return LUX_ERROR;
  iq = lux_converts[srcinfo.type](1, &vSym); /* ensure proper type */

  numerical(iq, NULL, NULL, &nLev, &level);

  if (narg > 3 && ps[3]) {	/* <index> */
    if (to_scratch_array(ps[3], LUX_INT32, 1, &nLev) == LUX_ERROR)
      return LUX_ERROR;
    index = (int32_t *) array_data(ps[3]);
    memset(index, 0, srcinfo.ndim*sizeof(int32_t));
  } else
    index = NULL;

  /* we don't know beforehand how many output values there will be */
  b = Bytestack_create();	/* so store them on a Byte stack */

  step = srcinfo.rsinglestep[0];

  /* we'll store the data as follows on the Byte stack:
     1. the found location in the target dimension (double)
     2. the index of the level of which this is the location (int32_t)
     3. the (one or more) coordinates of the location (int32_t) */
  {
    struct c cc;
    csize = (uint8_t *) &cc.c - (uint8_t *) &cc.v + srcinfo.ndim*sizeof(int32_t);
  }
  c = (struct c*) malloc(csize);

  /* now do the work */
  switch (srcinfo.type) {
    case LUX_FLOAT:
      do {
	/* install table for cubic spline interpolation */
	cubic_spline_tables(NULL, srcinfo.type, 1,
			    src.f, srcinfo.type, step,
			    srcinfo.rdims[0], 0, 0,
			    &cspl);
	/* the levels are assumed to be sorted in ascending order */
	do {
	  if (!srcinfo.coords[0]) {
	    for (lev = 0; lev < nLev && *src.f > level.f[lev]; lev++) ;
	    /* now level.f[lev - 1] <= *src.f < level.f[lev] */
	  } else {
	    double z;

	    if (lev > 0 && *src.f < level.f[lev - 1]) {
	      /* passed a target level going down: determine &
		 remember detailed location */
	      z = find_cspline_value(level.f[lev - 1],
				     srcinfo.coords[0] - 1,
				     srcinfo.coords[0],
				     &cspl);
	      c->v = z;		/* store the found location */
	      c->l = --lev;	/* and the level index */
	      /* and after that the coordinates */
	      for (j = 0; j < srcinfo.ndim; j++)
		(&c->c)[srcinfo.raxes[j]] = srcinfo.coords[j];
	      Bytestack_push_data(b, c, (uint8_t *) c + csize);
	    } else if (lev < nLev && *src.f >= level.f[lev]) {
	      /* passed a target level going up: determine &
		 remember detailed location */
	      z = find_cspline_value(level.f[lev],
				     srcinfo.coords[0] - 1,
				     srcinfo.coords[0],
				     &cspl);
	      c->v = z;
	      c->l = lev++;
	      for (j = 0; j < srcinfo.ndim; j++)
		(&c->c)[srcinfo.raxes[j]] = srcinfo.coords[j];
	      Bytestack_push_data(b, c, (uint8_t *) c + csize);
	    }
	  }
	} while ((i = advanceLoop(&srcinfo, &src)) == 0);
      } while (i < srcinfo.rndim);
      break;
  case LUX_DOUBLE:
      do {
	/* install table for cubic spline interpolation */
	cubic_spline_tables(NULL, srcinfo.type, 1,
			    src.d, srcinfo.type, step,
			    srcinfo.rdims[0], 0, 0,
			    &cspl);
	/* the levels are assumed to be sorted in ascending order */
	do {
	  if (!srcinfo.coords[0]) {
	    for (lev = 0; lev < nLev && *src.d > level.d[lev]; lev++) ;
	    /* now level.d[lev - 1] <= *src.d < level.d[lev] */
	  } else {
	    double z;

	    if (lev > 0 && *src.d < level.d[lev - 1]) {
	      /* passed a target level going down: determine &
		 remember detailed location */
	      z = find_cspline_value(level.d[lev - 1],
				     srcinfo.coords[0] - 1,
				     srcinfo.coords[0],
				     &cspl);
	      c->v = z;
	      c->l = --lev;
	      for (j = 0; j < srcinfo.ndim; j++)
		(&c->c)[srcinfo.raxes[j]] = srcinfo.coords[j];
	      Bytestack_push_data(b, c, (uint8_t *) c + csize);
	    } else if (lev < nLev && *src.d >= level.d[lev]) {
	      /* passed a target level going up: determine &
		 remember detailed location */
	      z = find_cspline_value(level.d[lev],
				     srcinfo.coords[0] - 1,
				     srcinfo.coords[0],
				     &cspl);
	      c->v = z;
	      c->l = lev++;
	      for (j = 0; j < srcinfo.ndim; j++)
		(&c->c)[srcinfo.raxes[j]] = srcinfo.coords[j];
	      Bytestack_push_data(b, c, (uint8_t *) c + csize);
	    }
	  }
	} while ((i = advanceLoop(&srcinfo, &src)) == 0);
      } while (i < srcinfo.rndim);
    break;
  default:
    break;
  }
  cleanup_cubic_spline_tables(&cspl);

  /* now we have <n> positions in the order in which we found them.
     We want to sort them first by the level and then by the position,
     so that we first have the positions for the first level, then
     those for the second level, and so on. */
  {
    int32_t n;
    struct c *d;
    
    n = Bytestack_bytes(b, 0)/csize; /* number of found data points */
    if (n > 0) {
      Bytestack_index bi;
      union {
	struct c *c; 
	uint8_t *b; 
      } q;

      d = (struct c *) Bytestack_peek(b, 0); /* beginning of data */
      qsort(d, n, csize, cmp0);

      /* create output symbol */
      bi = Bytestack_top(NULL);
      if (srcinfo.ndim > 1)
	Bytestack_push_var(NULL, srcinfo.ndim);
      Bytestack_push_var(NULL, n);
      result = array_scratch(LUX_DOUBLE, (srcinfo.ndim > 1? 2: 1),
			     (int32_t *) Bytestack_pop(NULL, bi));
      src.d = (double*) array_data(result);
      q.c = d;
      for (i = 0; i < n; i++) {
	int32_t j;
	for (j = 0; j < srcinfo.ndim; j++) {
	  if (j == srcinfo.raxes[0])
	    *src.d++ = q.c->v;
	  else
	    *src.d++ = ((&q.c->c)[j]);
	}
	q.b += csize;
      }
      if (index) {
	index[0] = 0;
	if (nLev > 1) {
	  lev = 0;
	  for (i = 0; i < n; i++) {
	    while (d->l != lev)
	      index[++lev] = i;
	    d = (struct c *) ((uint8_t *)d + csize);
	  }
	}
      }
    } else
      result = LUX_MINUS_ONE;
  }
  
  Bytestack_delete(b);
  free(c);
  
  return result;
}
//----------------------------------------------------------------
// MONOTONEINTERPOLATE(x,y,xnew[,/NONE,/CIRCLE,/SQUARE,/WIDE])
int32_t lux_monotone_interpolation(int32_t narg, int32_t ps[])
{
  pointer *ptrs;
  loopInfo* infos;
  int32_t iq = standard_args(narg, ps, "i>D*;i>D&;i>D*;rD[2]&",
                             &ptrs, &infos);
  if (iq < 0)
    return LUX_ERROR;

  MonotoneInterpolation::MonotoneMethodSelection method;
  switch (internalMode) {
  case 1:
    method = MonotoneInterpolation::MonotoneMethodSelection::NONE;
    break;
  case 2:
    method = MonotoneInterpolation::MonotoneMethodSelection::CIRCLE;
    break;
  case 4:
    method = MonotoneInterpolation::MonotoneMethodSelection::SQUARE;
    break;
  default:
    method = MonotoneInterpolation::MonotoneMethodSelection::WIDE;
    break;
  }

  MonotoneInterpolation mi(infos[0].nelem, ptrs[0].d, ptrs[1].d, method);

  size_t nelem = infos[2].nelem;
  while (nelem--) {
    *ptrs[3].d++ = mi.interpolate(*ptrs[2].d++);
  }

  free(ptrs);
  free(infos);
  return iq;
}
REGISTER(monotone_interpolation, f, MONOTONEINTERPOLATE, 3, 3, "1NONE:2CIRCLE:4SQUARE:8WIDE");
/*--------------------------------------------------------------------------*/
#ifdef WORDS_BIGENDIAN
#define SYNCH_OK	0xaaaa5555
#define SYNCH_REVERSE	0x5555aaaa
#else
#define SYNCH_OK	0x5555aaaa
#define SYNCH_REVERSE	0xaaaa5555
#endif
int32_t lux_fitskey(int32_t narg, int32_t ps[])
/* FITSKEY(file, key) returns the value associated with the string <key> */
/* in FITS file <file>.  If <file> is a string, then it is taken as the
   name of the FITS file.  If <file> is a scalar, then its (integer) value
   is taken as the lun on which the FITS file is assumed to be opened.
   If a lun is specified, then the file pointer is left in the same position
   it was found in.
   Returns 0 if (1) the file cannot be opened */
/* for reading, (2) the file is not a FITS file (does not have "SIMPLE " */
/* as its first keyword), (3) the key is not a string, or (4) the key has */
/* more than 8 characters.  If the keyword is not found, then a 0 is */
/* returned.  The key is transformed to all uppercase before it is sought */
/* in the file.  LS 4jun98 */
{
  char	*file, *key, *key2, *scr, mustclose, ok;
  int32_t	n, n2, i, evalString(char *, int32_t), ptr, iq, i0;
  Symboltype type;
  pointer	p;
  Scalar	value;
  FILE	*fp;
  void	read_a_number(char **buf, Scalar *value, Symboltype *type);

  switch (symbol_class(ps[0])) {
    case LUX_STRING:
      file = expand_name(string_value(ps[0]), NULL); /* full file name */
      fp = fopen(file, "r");
      if (!fp)
	return LUX_ZERO;
      mustclose = 1;		/* must close the file again when done */
      break;
    case LUX_SCALAR:
      i = int_arg(ps[0]);
      if (i < 0 || i >= MAXFILES)
	return LUX_ZERO;
      fp = lux_file[i];
      if (!fp)
	return LUX_ZERO;
      ptr = ftell(fp);		/* current file pointer position */
      fseek(fp, 0, SEEK_SET);
      mustclose = 0;		/* leave file open when done */
      break;
    default:
      return LUX_ZERO;
  }
  if (symbol_class(ps[1]) != LUX_STRING) { /* <key> must be a string */
    if (mustclose)
      fclose(fp);
    else
      fseek(fp, ptr, SEEK_SET);
    return LUX_ZERO;
  }
  n = string_size(ps[1]);
  if (n > 8) {
    if (mustclose)
      fclose(fp);
    else
      fseek(fp, ptr, SEEK_SET);
    return LUX_ZERO;
  }

  key = string_value(ps[1]);
  n2 = (n < 8)? n + 1: 8;	/* because we add a space if it fits */
  key2 = (char*) malloc(n2 + 1);
  strcpy(key2, key);
  if (n2 != n) {		/* add a space at the end to prevent */
				/* partial matches */
    key2[n] = ' ';
    key2[n + 1] = '\0';
  }
  for (key = key2; *key; key++)	/* make all uppercase */
    *key = toupper(*key);

  scr = curScrat;
  scr = fgets(scr, 9, fp);

  ok = 1;
  i0 = 0;			/* default offset is 0 */
  if (!scr)
    ok = 0;
  else if (strncmp(scr, "SIMPLE  ", 8)) { /* no expected FITS key */
    /* we'll accept an FZ file if its has a FITS header */
    p.s = scr;
    if (*p.l == SYNCH_OK) {	/* have an FZ file.  OK header? */
      fseek(fp, 256, SEEK_SET); /* to start of header */
      scr = fgets(scr, 9, fp);
      if (!scr || strncmp(scr, "SIMPLE  ", 8)) /* not OK */
	ok = 0;
      else			/* we have an FZ FITS header: adjust offset */
	i0 = 256;
    }
  }
  if (!ok) {			/* something was wrong */
    if (mustclose)
      fclose(fp);
    else
      fseek(fp, ptr, SEEK_SET);
    free(key2);
    return LUX_ZERO;
  }
  i = 0;

  do {
    if (fseek(fp, i*80 + i0, SEEK_SET)) {
      if (mustclose)
	fclose(fp);
      else
	fseek(fp, ptr, SEEK_SET);
      free(key2);
      return LUX_ZERO;
    }
    i++;
    scr = fgets(scr, 80, fp);
    if (!scr) {
      if (mustclose)
	fclose(fp);
      else
	fseek(fp, ptr, SEEK_SET);
      free(key2);
      return LUX_ZERO;
    }
  } while (strncmp(scr, "END ", 4) && strncmp(scr, key2, n2));

  if (mustclose)
    fclose(fp);
  else
    fseek(fp, ptr, SEEK_SET);
  free(key2);
  if (!strncmp(scr, "END ", 4))	/* found end of header but not the keyword */
    return LUX_ZERO;

  /* The FITS rules say that a comment is introduced by a forward slash.
     String constants are enclosed in single quotes ('' inside a string refers
     to a literal single quote), so we must look for the first forward slash
     outside of a string.  LS 14jan99 */
  /* if /COMMENT is specified, then we must return the comment value; */
  /* otherwise the data value.  Return comments always as strings. */
  /* LS 26may99 */
  scr += 9;			/* beginning of data value */
  n = 0;
  while (isspace((int32_t) *scr))
    scr++;
  key = scr;
  while (*key) {
    switch (*key) {
      case '\'':		/* literal text string */
	n = !n;			/* toggle string status */
	break;
      case '/':			/* maybe FITS comment */
	if (!n) { 		/* not in a literal text string */
	  if (internalMode & 1) { /* /COMMENT */
	    scr = key + 1;	/* start reading here */
	    while (isspace((int32_t) *scr))
	      scr++;		/* skip initial whitespace */
	    key = scr + strlen(scr) - 1; /* skip final whitespace */
	    while (key > scr && isspace((int32_t) *key))
	      key--;
	    key[1] = '\0';
	    iq = string_scratch(strlen(scr));
	    strcpy(string_value(iq), scr);
	    return iq;
	  } else {
	    while (key > scr
		   && isspace((int32_t) key[-1])) /* skip trailing spaces */
	      key--;
	    *key-- = '\0';	/* terminate data value */
	  }
	}
	break;
    }
    key++;
  }
  /* the data may be numerical, or a quote-enclosed string, or the values */
  /* T for true or F for false.  We return non-quoted non-numerical text */
  /* as a string */
  key = scr;
  switch (*key) {
    case '\'':			/* a string */
      scr = ++key;
      while (*key && *key != '\'') /* find the closing quote */
	key++;
      *key = '\0';		/* terminate */
      break;
    case '-': case '+':		/* may be a number */
      scr = key++;
      while (isspace((int32_t) *key)) /* skip whitespace */
	key++;
      if (!isdigit((int32_t) *key)) { /* treat it as a string */
	key += strlen(key);	/* go to the end of the string */
	while (key > scr
	       && isspace((int32_t) key[-1])) /* skip trailing whitespace */
	  key--;
	break;
      }
      /* else we treat it as a number; fall through to the next case */
    case '0': case '1': case '2': case '3': case '4': case '5':
    case '6': case '7': case '8': case '9':
      read_a_number(&scr, &value, &type);
      iq = scalar_scratch(type);
      switch (type) {
	case LUX_INT8:
	  scalar_value(iq).b = (uint8_t) value.l;
	  break;
	case LUX_INT16:
	  scalar_value(iq).w = (int16_t) value.l;
	  break;
	case LUX_INT32:
	  scalar_value(iq).l = value.l;
	  break;
	case LUX_INT64:
	  scalar_value(iq).q = value.l;
	  break;
	case LUX_FLOAT:
	  scalar_value(iq).f = (float) value.d;
	  break;
	case LUX_CFLOAT:
	  complex_scalar_data(iq).cf->real = 0.0;
	  complex_scalar_data(iq).cf->imaginary = (float) value.d;
	  break;
	case LUX_CDOUBLE:
	  complex_scalar_data(iq).cd->real = 0.0;
	  complex_scalar_data(iq).cd->imaginary = value.d;
	  break;
      }
      return iq;
      break;
  }
  
  iq = string_scratch(strlen(scr));
  strcpy(string_value(iq), scr); /* copy string */
  return iq;
}
/*--------------------------------------------------------------------------*/
#define LEFT	0
#define DOWN	1
#define RIGHT	2
#define UP	3
#define CENTER	4
#define DONE	5

int32_t sign(float x)
{
  if (x > 0)
    return 1;
  else if (x < 0)
    return -1;
  else
    return 0;
}
/*--------------------------------------------------------------------*/
int32_t sgnclass(float x)
{
  if (x > 0)
    return 2;
  else if (x < 0)
    return 0;
  else
    return 1;
}
/*--------------------------------------------------------------------*/
int32_t traverseElement(float xin, float yin, float vx, float vy,
		    float *xout, float *yout)
/* if you start at position (<xin>,<yin>), with 0 <= <xin>,<yin> <= 1,
   and move in the direction given by (<vx>,<vy>), then this routine
   determines which pixel boundary you cross (UP, DOWN, LEFT, RIGHT,
   or CENTER if <vx> = <vy> = 0) and what the coordinates are.  The
   new coordinates are returned in <*xout> and <*yout> and the pixel
   boundary code is the return value of the routine.  LS 17oct98 */
/* We must make sure that the edges are treated properly, too. */
/* We do that by moving the edges outward a tiny bit so that our */
/* data point <xin>,<yin> is never actually one an edge. */
{
  if (vx > 0) {			/* to the right */
    /* first we check for UP.  The vector that separates UP from RIGHT
       has coordinates (1 - xin, 1 - yin); rotated counterclockwise
       over 90 degrees this becomes (yin - 1, 1 - xin): if the inner
       product of the velocity vector (vx,vy) with this vector is
       positive, then we are going UP.  The vector that separates
       RIGHT from DOWN is (1-xin,-yin), which leads to (yin, 1-xin). */
    if (vx*(yin - 1 - FLT_EPSILON) + vy*(1 + FLT_EPSILON - xin) > 0) {
      /* going UP */
      *xout = vy? xin + (1 - yin)/vy*vx: 1;
      *yout = 1;
      return UP;
    } else if (vx*(yin + FLT_EPSILON) + vy*(1 + FLT_EPSILON - xin) > 0) {
      /* we're going RIGHT */
      *xout = 1;
      *yout = vx? yin + (1 - xin)/vx*vy: 0;
      return RIGHT;
    } else {
      *xout = vy? xin - yin/vy*vx: 1;
      *yout = 0;
      return DOWN;
    }
  }

  if (vx < 0) {		/* to the left */
    /* first we check for DOWN.  The vector that separates DOWN from LEFT */
    /* has coordinates (-xin,-yin); rotated counterclockwise over 90 */
    /* degrees this becomes (yin,-xin): if the inner product of the velocity */
    /* vector (vx,vy) with this vector is positive, then we are going DOWN. */
    /* The vector that separates LEFT from UP is (-xin,1-yin), which leads */
    /* to (yin-1,-xin). */
    if (vx*(yin + FLT_EPSILON) - vy*(xin + FLT_EPSILON) > 0) {	/* DOWN */
      *xout = vy? xin - yin/vy*vx: 0;
      *yout = 0;
      return DOWN;
    } else if (vx*(yin + FLT_EPSILON - 1) - vy*(xin + FLT_EPSILON) > 0) {
      /* LEFT */
      *xout = 0;
      *yout = vx? yin - xin/vx*vy: 1;
      return LEFT;
    } else {			/* UP */
      *xout = vy? xin + (1 - yin)/vy*vx: 0;
      *yout = 1;
      return UP;
    }
  }

  if (vy > 0) {		/* straight up */
    *xout = xin;
    *yout = 1;
    return UP;
  }

  if (vy < 0) {		/* straight down */
    *xout = xin;
    *yout = 0;
    return DOWN;
  }
  /* no movement at all */
  *xout = xin;
  *yout = yin;
  return CENTER;
}
/*--------------------------------------------------------------------*/
#define FACTOR	(0.886226925)	/* 0.5*sqrt(pi) */
int32_t lux_dir_smooth(int32_t narg, int32_t ps[])
/* Y = DSMOOTH(<data>,<vx>,<vy> [, /TWOSIDED, /ONESIDED, /BOXCAR, /GAUSSIAN,
               /NORMALIZE])
   smooths 2D image <data> in the direction indicated by the
   angle <vx> and <vy>, over a distance indicated by the magnitude of vector
   <v>.  The vector <vx>,<vy> indicates a flow field.  Data along the
   flow line through the data point under consideration is weighted into
   a result for the data point under consideration.  /TWOSIDED (the default)
   indicates that data on both sides of the data point under consideration
   must be weighted into the result.  /ONESIDED means that only data on
   the side indicated by the direction of the vector field at the point
   under consideration must be included.  /BOXCAR (default) indicates that
   boxcar smoothing is to be used; /GAUSSIAN selects gaussian smoothing
   instead.

LS 9nov98 */
{
  int32_t	iq, nx, ny, ix, iy, c, index, rindex, count, twosided, total,
    gaussian, iq0, di, straight;
  float	x1, y1, x2, y2, *vx0, *vy0, value, vx, vy, s, s0, ds, dslimit,
    weight, ws, s1;
  pointer	src, trgt, src0;
  loopInfo	srcinfo, trgtinfo;

  iq0 = ps[0];			/* data */
  if (symbol_class(iq0) != LUX_ARRAY /* not an array */
      || array_num_dims(iq0) != 2) /* or doesn't have 2 dimensions */
    return cerror(NEED_2D_ARR, iq0);
  iq0 = lux_float(1, &iq0);
  nx = array_dims(iq0)[0];
  ny = array_dims(iq0)[1];

  iq = ps[1];			/* vx */
  if (symbol_class(iq) != LUX_ARRAY
      || array_num_dims(iq) != 2
      || array_dims(iq)[0] != nx
      || array_dims(iq)[1] != ny)
    return cerror(INCMP_ARG, iq);
  iq = lux_float(1, &iq);
  vx0 = (float*) array_data(iq);

  iq = ps[2];			/* vy */
  if (symbol_class(iq) != LUX_ARRAY
      || array_num_dims(iq) != 2
      || array_dims(iq)[0] != nx
      || array_dims(iq)[1] != ny)
    return cerror(INCMP_ARG, iq);
  iq = lux_float(1, &iq);
  vy0 = (float*) array_data(iq);

  if (standardLoop(iq0, 0, SL_ALLAXES | SL_SAMEDIMS | SL_EXACT | SL_EACHCOORD,
		   LUX_FLOAT, &srcinfo, &src, &iq, &trgtinfo, &trgt) < 0)
    return LUX_ERROR;
  src0.f = src.f;

  twosided = ((internalMode & 1) == 0); /* /TWOSIDED */
  total = (internalMode & 4);	/* /TOTAL */
  gaussian = (internalMode & 2); /* /GAUSSIAN */
  straight = (internalMode & 16); /* /STRAIGHT */

  if (!gaussian)		/* boxcar */
    do {
      count = twosided + 1;
      /* we work up to the desired smoothing width by measuring the path
	 lengths in each pixel and adding them up until we reach the
	 desired path length.  This scheme backfires when the velocities
	 at some point circle the common corner of four pixels: then the
	 algorithm can keep circling that point in very small steps for
	 a very long time.  If many small steps follow one another in
	 succession, then we are probably in such a situation and it is
	 then unlikely that we'll get out of it any time soon.  We guard
	 against this by maintaining an exponentially weighted average
	 of the past steps and quitting if the weighted average gets too
	 small.  We use an exponential decay scale of 2 steps and
	 a limit value of 0.2. */
      dslimit = 1.0;		/* current weighted average of step sizes */
      value = 0.0;
      *trgt.f = 0.0;
      while (count--) {
	rindex = 0;		/* index relative to current start location */
	ix = srcinfo.coords[0];	/* x pixel coordinate */
	iy = srcinfo.coords[1];	/* y pixel coordinate */
	index = src.f - src0.f;	/* index relative to data start */

	x1 = 0.5;		/* x coordinate in pixel (between 0 and 1) */
	y1 = 0.5;		/* y coordinate in pixel (between 0 and 1) */
	vx = vx0[index];	/* x velocity */
	vy = vy0[index];	/* y velocity */
	if (count) {
	  vx = -vx;
	  vy = -vy;
	}

	s0 = 0.5*hypot(vx, vy); /* length indicates smoothing width */
	s1 = s0;
	s = 0.0;
	
	while (s < s1) {
	  c = traverseElement(x1, y1, vx, vy, &x2, &y2);
	  /* calculate distance inside the current pixel */
	  x1 -= x2;
	  y1 -= y2;
	  ds = hypot(x1, y1);
	  if (s + ds > s1)
	    ds = s0 - s;
	  dslimit = 0.5*(dslimit + ds);
	  if (dslimit < 0.2) {	/* we fear a semi-infinite loop here */
	    value += src.f[rindex]*(s1 - s);
	    s = s1;		/* we break it off */
	    continue;
	  }
	  switch (c) {
	    case UP:
	      if (iy == ny - 1) { /* already at top */
		value += src.f[rindex]*ds;
		s += ds;
		s1 = s;
		continue;
	      }
	      di = nx;
	      x1 = x2;
	      y1 = 0.0;
	      iy++;
	      break;
	    case RIGHT:
	      if (ix == nx - 1) { /* already at right edge */
		value += src.f[rindex]*ds;
		s += ds;
		s1 = s;
		continue;
	      }
	      di = 1;
	      x1 = 0.0;
	      y1 = y2;
	      ix++;
	      break;
	    case DOWN:
	      if (iy == 0) {	/* already at bottom */
		value += src.f[rindex]*ds;
		s += ds;
		s1 = s;
		continue;
	      }
	      di = -nx;
	      x1 = x2;
	      y1 = 1.0;
	      iy--;
	      break;
	    case LEFT:
	      if (ix == 0) { 	/* already at left edge */
		value += src.f[rindex]*ds;
		s += ds;
		s1 = s;
		continue;
	      }
	      di = -1;
	      x1 = 1.0;
	      y1 = y2;
	      ix--;
	      break;
	    case CENTER:
	      value += src.f[rindex]*(s1 - s);
	      s1 = s;
	      continue;
	  } /* end of switch (c) */
	  value += src.f[rindex]*ds;
	  index += di;
	  rindex += di;
	  s += ds;
	  if (!straight) {
	    vx = vx0[index];
	    vy = vy0[index];
	    if (count) {
	      vx = -vx;
	      vy = -vy;
	    }
	  } /* end of if (straight) */
	} /* end of while (s < s0) */
      } /* end of while (count--) */
      if (!total) {
	value /= s1;
	if (twosided)
	  value *= 0.5;
      }
      *trgt.f = value;
    } while (advanceLoop(&trgtinfo, &trgt),
	     advanceLoop(&srcinfo, &src) < srcinfo.rndim);
  else				/* gaussian smoothing */
    do {
      count = twosided + 1;
      /* we work up to the desired smoothing width by measuring the path
	 lengths in each pixel and adding them up until we reach the
	 desired path length.  This scheme backfires when the velocities
	 at some point circle the common corner of four pixels: then the
	 algorithm can keep circling that point in very small steps for
	 a very long time.  If many small steps follow one another in
	 succession, then we are probably in such a situation and it is
	 then unlikely that we'll get out of it any time soon.  We guard
	 against this by maintaining an exponentially weighted average
	 of the past steps and quitting if the weighted average gets too
	 small.  We use an exponential decay scale of 2 steps and
	 a limit value of 0.2. */
      dslimit = 1.0;		/* current weighted average of step sizes */
      value = 0.0;
      ws = 0.0;
      while (count--) {
	rindex = 0;		/* index relative to current start location */
	ix = srcinfo.coords[0];	/* x pixel coordinate */
	iy = srcinfo.coords[1];	/* y pixel coordinate */
	index = src.f - src0.f;	/* index relative to data start */

	x1 = 0.5;		/* x coordinate in pixel (between 0 and 1) */
	y1 = 0.5;		/* y coordinate in pixel (between 0 and 1) */
	vx = vx0[index];	/* x velocity */
	vy = vy0[index];	/* y velocity */
	if (count) {
	  vx = -vx;
	  vy = -vy;
	}

	s0 = 0.6005612*hypot(vx, vy); /* smoothing width */
	s = 0.0;
	s1 = 4*s0;
	
	while (s < s1) {
	  c = traverseElement(x1, y1, vx, vy, &x2, &y2);
	  /* calculate distance inside the current pixel */
	  x1 -= x2;
	  y1 -= y2;
	  ds = hypot(x1, y1);
	  if (s + ds > s1)
	    ds = s1 - s;
	/* we must determine the weight to assign to the contributions.
	   if gsmooth is used in one dimension, then the weights of the
	   contributions are equal to exp(-(x/s0)^2) where x is the
	   integer index of the data point relative to the point under
	   consideration.  However, if this routine is used to mimic gsmooth,
	   then s is only equal to 0.5 when x = +1 is reached, so
	   using exp(-(s/s0)^2) with s the total distance from the central
	   point does not yield good results.  We can't just add 0.5 to
	   s from the beginning either, because we do want a weight of 1
	   for the first included data. */
	  weight = s? (s + 0.5)/s0: 0.0;
	  weight = exp(-weight*weight);
	  dslimit = 0.5*(dslimit + ds);
	  if (dslimit < 0.2) {	/* we fear a semi-infinite loop here */
	    ds = 0.5;
	    if (s + ds > s1)
	      ds = s1 - s;
	  }
	  switch (c) {
	    case UP:
	      if (iy == ny - 1) { /* already at top */
		value += src.f[rindex]*weight*ds;
		ws += weight*ds;
		s += ds;
		s1 = s;
		continue;
	      }
	      di = nx;
	      x1 = x2;
	      y1 = 0.0;
	      iy++;
	      break;
	    case RIGHT:
	      if (ix == nx - 1) { /* already at right edge */
		value += src.f[rindex]*weight*ds;
		ws += weight*ds;
		s += ds;
		s1 = s;
		continue;
	      }
	      di = 1;
	      x1 = 0.0;
	      y1 = y2;
	      ix++;
	      break;
	    case DOWN:
	      if (iy == 0) {	/* already at bottom */
		value += src.f[rindex]*weight*ds;
		ws += weight*ds;
		s += ds;
		s1 = s;
		continue;
	      }
	      di = -nx;
	      x1 = x2;
	      y1 = 1.0;
	      iy--;
	      break;
	    case LEFT:
	      if (ix == 0) {	/* already at left edge */
		value += src.f[rindex]*weight*ds;
		ws += weight*ds;
		s += ds;
		s1 = s;
		continue;
	      }
	      di = -1;
	      x1 = 1.0;
	      y1 = y2;
	      ix--;
	      break;
	    case CENTER:
	      di = 0;
	      break;
	  } /* end of switch (c) */
	  value += src.f[rindex]*weight*ds;
	  rindex += di;
	  index += di;
	  ws += weight*ds;
	  s += ds;
	  if (!straight) {
	    vx = vx0[index];
	    vy = vy0[index];
	    if (count) {
	      vx = -vx;
	      vy = -vy;
	    } /* end of if (count) */
	  } /* end of if (straight) */
	} /* end of while (d < DONE) */
      } /* end of while (count--) */
      if (!total)
	value /= ws;
      *trgt.f = value;
    } while (advanceLoop(&trgtinfo, &trgt), 
	     advanceLoop(&srcinfo, &src) < srcinfo.rndim);
  return iq;
}
/*--------------------------------------------------------------------*/
int32_t lux_dir_smooth2(int32_t narg, int32_t ps[])
/* Y = LSMOOTH(<data>,<vx>,<vy>)
   smooths 2D image <data> in the direction indicated by the
   angle <vx> and <vy>, over a distance indicated by the magnitude of vector
   <v>. */
{
  int32_t	iq, nx, ny, ix, iy, c, index, rindex, count, twosided, normalize,
    gaussian, iq0, di, straight;
  float	x1, y1, x2, y2, *vx0, *vy0, vx, vy, s, s0, ds, dslimit,
    weight, ws, s1, norm;
  pointer	src, trgt, src0;
  loopInfo	srcinfo, trgtinfo;

  iq0 = ps[0];			/* data */
  if (symbol_class(iq0) != LUX_ARRAY /* not an array */
      || array_num_dims(iq0) != 2) /* or doesn't have 2 dimensions */
    return cerror(NEED_2D_ARR, iq0);
  iq0 = lux_float(1, &iq0);
  nx = array_dims(iq0)[0];
  ny = array_dims(iq0)[1];

  iq = ps[1];			/* vx */
  if (symbol_class(iq) != LUX_ARRAY
      || array_num_dims(iq) != 2
      || array_dims(iq)[0] != nx
      || array_dims(iq)[1] != ny)
    return cerror(INCMP_ARG, iq);
  iq = lux_float(1, &iq);
  vx0 = (float*) array_data(iq);

  iq = ps[2];			/* vy */
  if (symbol_class(iq) != LUX_ARRAY
      || array_num_dims(iq) != 2
      || array_dims(iq)[0] != nx
      || array_dims(iq)[1] != ny)
    return cerror(INCMP_ARG, iq);
  iq = lux_float(1, &iq);
  vy0 = (float*) array_data(iq);

  if (standardLoop(iq0, 0, SL_ALLAXES | SL_SAMEDIMS | SL_EXACT | SL_EACHCOORD,
		   LUX_FLOAT, &srcinfo, &src, &iq, &trgtinfo, &trgt) < 0)
    return LUX_ERROR;
  src0.f = src.f;

  twosided = ((internalMode & 1) == 0); /* /TWOSIDED */
  normalize = (internalMode & 4)? 1: 0;	/* /NORMALIZE */
  gaussian = (internalMode & 2)? 1: 0; /* /GAUSSIAN */
  straight = (internalMode & 8);

  zerobytes(trgt.f, array_size(iq)*sizeof(float)); /* set to zero */

  if (!gaussian) {		/* boxcar */
    if (!normalize)
      norm = 1.0;
    do {
      count = twosided + 1;
      /* we work up to the desired smoothing width by measuring the path
	 lengths in each pixel and adding them up until we reach the
	 desired path length.  This scheme backfires when the velocities
	 at some point circle the common corner of four pixels: then the
	 algorithm can keep circling that point in very small steps for
	 a very long time.  If many small steps follow one another in
	 succession, then we are probably in such a situation and it is
	 then unlikely that we'll get out of it any time soon.  We guard
	 against this by maintaining an exponentially weighted average
	 of the past steps and quitting if the weighted average gets too
	 small.  We use an exponential decay scale of 2 steps and
	 a limit value of 0.2. */
      dslimit = 1.0;		/* current weighted average of step sizes */
      while (count--) {
	rindex = 0;		/* index relative to current start location */
	ix = srcinfo.coords[0];	/* x pixel coordinate */
	iy = srcinfo.coords[1];	/* y pixel coordinate */
	index = src.f - src0.f;	/* index relative to data start */

	x1 = 0.5;		/* x coordinate in pixel (between 0 and 1) */
	y1 = 0.5;		/* y coordinate in pixel (between 0 and 1) */
	vx = vx0[index];	/* x velocity */
	vy = vy0[index];	/* y velocity */
	if (count) {
	  vx = -vx;
	  vy = -vy;
	}

	s0 = 0.5*hypot(vx, vy); /* smoothing width */
	s1 = s0;
	s = 0.0;
	if (normalize)
	  norm = s0? 0.5/s0: 1.0;
	
	while (s < s1) {
	  c = traverseElement(x1, y1, vx, vy, &x2, &y2);
	  /* calculate distance inside the current pixel */
	  x1 -= x2;
	  y1 -= y2;
	  ds = hypot(x1, y1);
	  if (s + ds > s1)
	    ds = s0 - s;
	  dslimit = 0.5*(dslimit + ds);
	  if (dslimit < 0.2) {	/* we fear a semi-infinite loop here */
	    trgt.f[rindex] += *src.f*(s1 - s)*norm;
	    s = s1;		/* we break it off */
	    continue;
	  }
	  switch (c) {
	    case UP:
	      if (iy == ny - 1) { /* already at top */
		trgt.f[rindex] += *src.f*ds*norm;
		s += ds;
		s1 = s;
		continue;
	      }
	      di = nx;
	      x1 = x2;
	      y1 = 0.0;
	      iy++;
	      break;
	    case RIGHT:
	      if (ix == nx - 1) { /* already at right edge */
		trgt.f[rindex] += *src.f*ds*norm;
		s += ds;
		s1 = s;
		continue;
	      }
	      di = 1;
	      x1 = 0.0;
	      y1 = y2;
	      ix++;
	      break;
	    case DOWN:
	      if (iy == 0) {	/* already at bottom */
		trgt.f[rindex] += *src.f*ds*norm;
		s += ds;
		s1 = s;
		continue;
	      }
	      di = -nx;
	      x1 = x2;
	      y1 = 1.0;
	      iy--;
	      break;
	    case LEFT:
	      if (ix == 0) { 	/* already at left edge */
		trgt.f[rindex] += *src.f*ds*norm;
		s += ds;
		s1 = s;
		continue;
	      }
	      di = -1;
	      x1 = 1.0;
	      y1 = y2;
	      ix--;
	      break;
	    case CENTER:
	      trgt.f[rindex] += *src.f*(s1 - s)*norm;
	      s1 = s;
	      continue;
	  } /* end of switch (c) */
	  trgt.f[rindex] += *src.f*ds*norm;
	  index += di;
	  rindex += di;
	  s += ds;
	  if (!straight) {
	    vx = vx0[index];
	    vy = vy0[index];
	    if (count) {
	      vx = -vx;
	      vy = -vy;
	    }
	  }
	} /* end of while (s < s0) */
      } /* end of while (count--) */
    } while (advanceLoop(&trgtinfo, &trgt),
	     advanceLoop(&srcinfo, &src) < srcinfo.rndim);
  } else {			/* gaussian smoothing */
    norm = 0.5*M_2_SQRTPI;
    do {
      count = twosided + 1;
      /* we work up to the desired smoothing width by measuring the path
	 lengths in each pixel and adding them up until we reach the
	 desired path length.  This scheme backfires when the velocities
	 at some point circle the common corner of four pixels: then the
	 algorithm can keep circling that point in very small steps for
	 a very long time.  If many small steps follow one another in
	 succession, then we are probably in such a situation and it is
	 then unlikely that we'll get out of it any time soon.  We guard
	 against this by maintaining an exponentially weighted average
	 of the past steps and quitting if the weighted average gets too
	 small.  We use an exponential decay scale of 2 steps and
	 a limit value of 0.2. */
      dslimit = 1.0;		/* current weighted average of step sizes */
      ws = 0.0;
      while (count--) {
	rindex = 0;		/* index relative to current start location */
	ix = srcinfo.coords[0];	/* x pixel coordinate */
	iy = srcinfo.coords[1];	/* y pixel coordinate */
	index = src.f - src0.f;	/* index relative to data start */

	x1 = 0.5;		/* x coordinate in pixel (between 0 and 1) */
	y1 = 0.5;		/* y coordinate in pixel (between 0 and 1) */
	vx = vx0[index];	/* x velocity */
	vy = vy0[index];	/* y velocity */
	if (count) {
	  vx = -vx;
	  vy = -vy;
	}

	s0 = 0.6005612*hypot(vx, vy);	/* smoothing width */
	s = 0.0;
	s1 = 4*s0;

	if (normalize)
	  norm = s0? (0.5*M_2_SQRTPI)/s0: (0.5*M_2_SQRTPI);
	
	while (s < s1) {
	  c = traverseElement(x1, y1, vx, vy, &x2, &y2);
	  /* calculate distance inside the current pixel */
	  x1 -= x2;
	  y1 -= y2;
	  ds = hypot(x1, y1);
	  if (s + ds > s1)
	    ds = s1 - s;
	/* we must determine the weight to assign to the contributions.
	   if gsmooth is used in one dimension, then the weights of the
	   contributions are equal to exp(-(x/s0)^2) where x is the
	   integer index of the data point relative to the point under
	   consideration.  However, if this routine is used to mimic gsmooth,
	   then s is only equal to 0.5 when x = +1 is reached, so
	   using exp(-(s/s0)^2) with s the total distance from the central
	   point does not yield good results.  We can't just add 0.5 to
	   s from the beginning either, because we do want a weight of 1
	   for the first included data. */
	  weight = s? (s + 0.5)/s0: 0.0;
	  weight = exp(-weight*weight);
	  dslimit = 0.5*(dslimit + ds);
	  if (dslimit < 0.2) {	/* we fear a semi-infinite loop here */
	    ds = 0.5;
	    if (s + ds > s1)
	      ds = s1 - s;
	  }
	  switch (c) {
	    case UP:
	      if (iy == ny - 1) { /* already at top */
		trgt.f[rindex] += *src.f*ds*weight*norm;
		ws += weight*ds;
		s += ds;
		s1 = s;
		continue;
	      }
	      di = nx;
	      x1 = x2;
	      y1 = 0.0;
	      iy++;
	      break;
	    case RIGHT:
	      if (ix == nx - 1) { /* already at right edge */
		trgt.f[rindex] += *src.f*ds*weight*norm;
		ws += weight*ds;
		s += ds;
		s1 = s;
		continue;
	      }
	      di = 1;
	      x1 = 0.0;
	      y1 = y2;
	      ix++;
	      break;
	    case DOWN:
	      if (iy == 0) {	/* already at bottom */
		trgt.f[rindex] += *src.f*ds*weight*norm;
		ws += weight*ds;
		s += ds;
		s1 = s;
		continue;
	      }
	      di = -nx;
	      x1 = x2;
	      y1 = 1.0;
	      iy--;
	      break;
	    case LEFT:
	      if (ix == 0) {	/* already at left edge */
		trgt.f[rindex] += *src.f*ds*weight*norm;
		ws += weight*ds;
		s += ds;
		s1 = s;
		continue;
	      }
	      di = -1;
	      x1 = 1.0;
	      y1 = y2;
	      ix--;
	      break;
	    case CENTER:
	      di = 0;
	      break;
	  } /* end of switch (c) */
	  trgt.f[rindex] += *src.f*weight*ds*norm;
	  rindex += di;
	  index += di;
	  ws += weight*ds;
	  s += ds;
	  if (!straight) {
	    vx = vx0[index];
	    vy = vy0[index];
	    if (count) {
	      vx = -vx;
	      vy = -vy;
	    }
	  }
	} /* end of while (d < DONE) */
      } /* end of while (count--) */
    } while (advanceLoop(&trgtinfo, &trgt),
	     advanceLoop(&srcinfo, &src) < srcinfo.rndim);
  }
  return iq;
}
/*--------------------------------------------------------------------*/
int32_t lux_trajectory(int32_t narg, int32_t ps[])
/* TRAJECTORY,<gx>,<gy>,<vx>,<vy>[,<n>][,<ox>,<oy>])
  Takes the positions indicated by <gx>,<gy> and advances them for <n>
  time steps according to the velocity field in <vx>,<vy>.  The first
  four arguments must be real arrays, and <n> must be a scalar and
  defaults to 1.  <gx> and <gy> must have the same number of elements.
  <vx> must have two dimensions.  <vy> must have the same dimensions
  as <vx>.  The first element of <vx> is assumed to reside at <gx>,<gy>
  coordinates equal to (0,0); the second element at (1,0), etcetera.
  The results are returned in <ox> and <oy> and get the
  dimensions of <gx> plus one extra dimension equal to <n> at the beginning
  (except if <n> is equal to 1).  <n> must be positive (after
  transformation to a LONG scalar).  If <n> exceeds 1, then <ox> and <oy>
  must be specified.  Otherwise, if <ox> and <oy> are not specified,
  then the results are stored in <gx> and <gy>.  LS 15-16dec99
*/
 /* the following argument lists are valid:
     gx,gy, v
     gx,gy,vx,vy
     gx,gy, v,ox,oy
     gx,gy, v, n,ox,oy
     gx,gy,vx,vy,ox,oy
     gx,gy,vx,vy, n,ox,oy
  */
{
  int32_t	iq, nx, ny, ix, iy, c, index, di, n, i, dims[MAX_DIMS],
    ngrid, dv;
  Symboltype type;
  float	x1, y1, x2, y2, vx, vy, s, s0, ds, dslimit, s1;
  pointer	gx, gy, vx0, vy0, ox, oy;
  int32_t lux_convert(int32_t, int32_t [], Symboltype, int32_t);

  /* we treat all arguments. */
  if (!symbolIsRealArray(ps[0]))/* <gx> must be a real array */
    return cerror(ILL_CLASS, ps[0]);
  ngrid = array_size(ps[0]);	/* number of grid points */
  if (!symbolIsRealArray(ps[1]) || /* <gy> must be a real array */
      array_size(ps[1]) != ngrid) /* with the same size as <gx> */
    return cerror(INCMP_ARG, ps[1]);

  /* we keep track of the greatest data type */
  type = array_type(ps[0]);
  if (array_type(ps[1]) > type)
    type = array_type(ps[1]);

  if (!symbolIsRealArray(ps[2])) /* <vx> must be a real array */
    return cerror(NEED_ARR, ps[2]);
  if (array_type(ps[2]) > type)
    type = array_type(ps[2]);

  if (narg == 3 || narg == 5
      || (narg == 6 && symbolIsScalar(ps[3]))) {
    /* ps[2] is <v>; it must have 3 dimensions and the first one
     must have 2 elements. */
    if (array_num_dims(ps[2]) != 3)
      return luxerror("Need 3 dimensions here", ps[2]);
    if (array_dims(ps[2])[0] != 2)
      return luxerror("Need 2 elements in first dimension here", ps[2]);
    nx = array_dims(ps[2])[1];
    ny = array_dims(ps[2])[2];
  } else {
    /* ps[2] is <vx>, ps[3] is <vy>; both must have 2 dimensions and
       the dimensions of <vx> must equal those of <vy>. */
    if (!symbolIsRealArray(ps[3]))
      return cerror(NEED_ARR, ps[3]);
    if (array_num_dims(ps[2]) != 2)
      return cerror(NEED_2D_ARR, ps[2]);
    if (array_num_dims(ps[3]) != 2)
      return cerror(NEED_2D_ARR, ps[3]);
    nx = array_dims(ps[2])[0];
    ny = array_dims(ps[2])[1];
    if (array_size(ps[2]) != array_size(ps[3])
	|| array_dims(ps[3])[0] != nx)
      return cerror(INCMP_ARG, ps[3]);
    if (array_type(ps[3]) > type)
      type = array_type(ps[3]);
  }

  /* check for <n> */
  if (narg == 7) {
    if (!symbolIsScalar(ps[4]))
      return luxerror("Need a scalar here", ps[4]);
    n = int_arg(ps[4]);
    if (n < 1)
      return cerror(ILL_ARG, ps[4]);
  } else if (narg == 6 && symbolIsScalar(ps[3])) {
    if (!symbolIsScalar(ps[3]))
      return luxerror("Need a scalar here", ps[3]);
    n = int_arg(ps[3]);
    if (n < 1)
      return cerror(ILL_ARG, ps[3]);
  } else
    n = 1;

  /* check for <ox> and <oy>; prepare output variables */
  if (narg >= 5) {		/* have <ox> and <oy> */
    /* we prepare the output symbols */
    i = 0;
    if (n > 1)
      dims[i++] = n;
    memcpy(dims + i, array_dims(ps[0]), array_num_dims(ps[0])*sizeof(int32_t));
    i += array_num_dims(ps[0]);
    to_scratch_array(ps[narg - 2], type, i, dims);
    ox.v = array_data(ps[narg - 2]);
    to_scratch_array(ps[narg - 1], type, i, dims);
    oy.v = array_data(ps[narg - 1]);
  } else {			/* use <gx> and <gy> for <ox> and <oy> */
    int32_t lux_convert(int32_t, int32_t [], Symboltype, int32_t);
    lux_convert(2, ps, type, 0);
    ox.v = array_data(ps[0]);
    oy.v = array_data(ps[1]);
  }

  /* now we do any promotion to the highest type and get pointers to */
  /* the data */
  iq = lux_converts[type](1, ps);
  if (iq == LUX_ERROR)
    return LUX_ERROR;
  gx.v = array_data(iq);
  iq = lux_converts[type](1, ps + 1);
  if (iq == LUX_ERROR)
    return LUX_ERROR;
  gy.v = array_data(iq);
  if (narg == 3 || narg == 5
      || (narg == 6 && symbolIsScalar(ps[3]))) { /* <v> */
    iq = lux_converts[type](1, ps + 2);
    if (iq == LUX_ERROR)
      return LUX_ERROR;
    vx0.v = array_data(iq);
    vy0.b = vx0.b + lux_type_size[type];
    dv = 2;
  } else {
    iq = lux_converts[type](1, ps + 2);
    if (iq == LUX_ERROR)
      return LUX_ERROR;
    vx0.v = array_data(iq);
    iq = lux_converts[type](1, ps + 3);
    if (iq == LUX_ERROR)
      return LUX_ERROR;
    vy0.v = array_data(iq);
    dv = 1;
  }

  while (ngrid--) {			/* all grid points */
    /* we work up to the desired distance by measuring the path
       lengths in each pixel and adding them up.  This scheme backfires
       when the velocities
       at some point circle the common corner of four pixels: then the
       algorithm can keep circling that point in very small steps for
       a very long time.  If many small steps follow one another in
       succession, then we are probably in such a situation and it is
       then unlikely that we'll get out of it any time soon.  We guard
       against this by maintaining an exponentially weighted average
       of the past steps and quitting if the weighted average gets too
       small.  We use an exponential decay scale of 2 steps and
       a limit value of 0.2. */
    for (i = 0; i < n; i++) {
      dslimit = 1.0;		/* current weighted average of step sizes */
      if (i) {
	x1 = x2;
	y1 = y2;
      } else {
	switch (type) {
	  case LUX_INT8:
	    ix = (int32_t) *gx.b;	/* x pixel coordinate */
	    iy = (int32_t) *gy.b;	/* y pixel coordinate */
	    x1 = (double) *gx.b++ - ix;
	    y1 = (double) *gy.b++ - iy;
	    break;
	  case LUX_INT16:
	    ix = (int32_t) *gx.w;	/* x pixel coordinate */
	    iy = (int32_t) *gy.w;	/* y pixel coordinate */
	    x1 = (double) *gx.w++ - ix;
	    y1 = (double) *gy.w++ - iy;
	    break;
	  case LUX_INT32:
	    ix = (int32_t) *gx.l;	/* x pixel coordinate */
	    iy = (int32_t) *gy.l;	/* y pixel coordinate */
	    x1 = (double) *gx.l++ - ix;
	    y1 = (double) *gy.l++ - iy;
	    break;
	  case LUX_INT64:
	    ix = (int32_t) *gx.q;	/* x pixel coordinate */
	    iy = (int32_t) *gy.q;	/* y pixel coordinate */
	    x1 = (double) *gx.q++ - ix;
	    y1 = (double) *gy.q++ - iy;
	    break;
	  case LUX_FLOAT:
	    ix = (int32_t) *gx.f;	/* x pixel coordinate */
	    iy = (int32_t) *gy.f;	/* y pixel coordinate */
	    x1 = (double) *gx.f++ - ix;
	    y1 = (double) *gy.f++ - iy;
	    break;
	  case LUX_DOUBLE:
	    ix = (int32_t) *gx.d;	/* x pixel coordinate */
	    iy = (int32_t) *gy.d;	/* y pixel coordinate */
	    x1 = (double) *gx.d++ - ix;
	    y1 = (double) *gy.d++ - iy;
	    break;
	}
	if (ix < 0 || ix > nx - 1 || iy < 0 || iy > ny - 1) { /* out of range */
	  zerobytes(ox.b, lux_type_size[type]);
	  zerobytes(oy.b, lux_type_size[type]);
	  ox.b += lux_type_size[type];
	  oy.b += lux_type_size[type];
	  continue;
	}
      }
      
      index = ix + iy*nx;	/* index relative to data start */
    
      switch (type) {
	case LUX_INT8:
	  vx = (double) vx0.b[index*dv]; /* x velocity */
	  vy = (double) vy0.b[index*dv]; /* y velocity */
	  break;
	case LUX_INT16:
	  vx = (double) vx0.w[index*dv]; /* x velocity */
	  vy = (double) vy0.w[index*dv]; /* y velocity */
	  break;
	case LUX_INT32:
	  vx = (double) vx0.l[index*dv]; /* x velocity */
	  vy = (double) vy0.l[index*dv]; /* y velocity */
	  break;
	case LUX_INT64:
	  vx = (double) vx0.q[index*dv]; /* x velocity */
	  vy = (double) vy0.q[index*dv]; /* y velocity */
	  break;
	case LUX_FLOAT:
	  vx = (double) vx0.f[index*dv]; /* x velocity */
	  vy = (double) vy0.f[index*dv]; /* y velocity */
	  break;
	case LUX_DOUBLE:
	  vx = (double) vx0.d[index*dv]; /* x velocity */
	  vy = (double) vy0.d[index*dv]; /* y velocity */
	  break;
      }
    
      s0 = 0.5*hypot(vx, vy);	/* length indicates desired distance */
      s1 = s0;
      s = 0.0;
    
      while (s < s1) {		/* go the distance */
	c = traverseElement(x1, y1, vx, vy, &x2, &y2);
	/* calculate distance inside the current pixel */
	x1 -= x2;
	y1 -= y2;
	ds = hypot(x1, y1);	/* distance in the current pixel */
	if (s + ds > s1) {	/* we went a bit too far */
	  x2 -= x1*(s0 - s - ds)/ds;
	  y2 -= y1*(s0 - s - ds)/ds;
	  c = CENTER;
	}
	dslimit = 0.5*(dslimit + ds);
	if (dslimit < 0.2) {	/* we fear a semi-infinite loop here */
	  s = s1;		/* we break it off */
	  continue;
	}
	switch (c) {
	  case UP:
	    if (iy == ny - 1) { /* we're already at the top */
	      s += ds;
	      s1 = s;
	      continue;
	    }
	    di = nx;
	    x1 = x2;
	    y1 = 0.0;
	    iy++;
	    break;
	  case RIGHT:
	    if (ix == nx - 1) { /* already at right edge */
	      s += ds;
	      s1 = s;
	      continue;
	    }
	    di = 1;
	    x1 = 0.0;
	    y1 = y2;
	    ix++;
	    break;
	  case DOWN:
	    if (iy == 0) {	/* already at bottom */
	      s += ds;
	      s1 = s;
	      continue;
	    }
	    di = -nx;
	    x1 = x2;
	    y1 = 1.0;
	    iy--;
	    break;
	  case LEFT:
	    if (ix == 0) { 	/* already at left edge */
	      s += ds;
	      s1 = s;
	      continue;
	    }
	    di = -1;
	    x1 = 1.0;
	    y1 = y2;
	    ix--;
	    break;
	  case CENTER:
	    s1 = s;
	    continue;
	} /* end of switch (c) */
	index += di;
	s += ds;
	switch (type) {
	  case LUX_INT8:
	    vx = (double) vx0.b[index*dv];
	    vy = (double) vy0.b[index*dv];
	    break;
	  case LUX_INT16:
	    vx = (double) vx0.w[index*dv];
	    vy = (double) vy0.w[index*dv];
	    break;
	  case LUX_INT32:
	    vx = (double) vx0.l[index*dv];
	    vy = (double) vy0.l[index*dv];
	    break;
	  case LUX_INT64:
	    vx = (double) vx0.q[index*dv];
	    vy = (double) vy0.q[index*dv];
	    break;
	  case LUX_FLOAT:
	    vx = (double) vx0.f[index*dv];
	    vy = (double) vy0.f[index*dv];
	    break;
	  case LUX_DOUBLE:
	    vx = (double) vx0.d[index*dv];
	    vy = (double) vy0.d[index*dv];
	    break;
	}
      } /* end of while (s < s0) */

      /* if we get here then we are at the desired spot, or we have overshot */
      /* it a bit.  We adjust. */

      switch (type) {
	case LUX_INT8:
	  *ox.b++ = ix + x2;
	  *oy.b++ = iy + y2;
	  break;
	case LUX_INT16:
	  *ox.w++ = ix + x2;
	  *oy.w++ = iy + y2;
	  break;
	case LUX_INT32:
	  *ox.l++ = ix + x2;
	  *oy.l++ = iy + y2;
	  break;
	case LUX_INT64:
	  *ox.q++ = ix + x2;
	  *oy.q++ = iy + y2;
	  break;
	case LUX_FLOAT:
	  *ox.f++ = ix + x2;
	  *oy.f++ = iy + y2;
	  break;
	case LUX_DOUBLE:
	  *ox.d++ = ix + x2;
	  *oy.d++ = iy + y2;
	  break;
      }
    } /* end of for (i = 0; i < n; i++) */
  } /* end of while (ngrid--) */
  return LUX_OK;
}
/*--------------------------------------------------------------------*/
void legendre(double x, int32_t lmax, double *values)
/* calculates the values of the associate Legendre polynomials */
/* P_l^m(x) at ordinate <x> for all <l> from 0 through <lmax> and all <m> */
/* from 0 through <l> */
/* we store the results in predefined <values>, in the following order: */
/* l 0 1 1 2 2 2 3 3 3 3 */
/* m 0 0 1 0 1 2 0 1 2 3 */
/* based on the following (recursion) relations: */
/* (l - m) P_l^m = x (2 l - 1) P_{l-1}^m - (l + m - 1) P_{l-2}^m */
/* P_m^m = (-1)^m (2 m - 1)!! (1 - x^2)^{m/2} */
/* (with n!! the product of all *odd* values between 1 and n) */
/* P_{m+1}^m = x (2 m + 1) P_m^m */
{
  int32_t	l, m, j1, j2, j3, j4;
  double	z, *p, v1, v2;

  zerobytes(values, (lmax + 1)*(lmax + 2)*sizeof(double)/2);

  p = values;
  z = sqrt(1 - x*x);
  /* first we calculate P_l^l for all <l> */
  v1 = *p = 1.0;		/* P_0^0 */
  p += 2;
  /*    l 0 1 1 2 2 2 3 3 3 3 4 4 4 4 4 */
  /*    m 0 0 1 0 1 2 0 1 2 3 0 1 2 3 4 */
  /* done + +                           */

  /* now p points at P_1_1 */
  j1 = 1;
  for (l = 1; l <= lmax; l++) {
    v1 = *p = -v1*j1*z;
    j1 += 2;
    p += l + 2;
  }
  /*    l 0 1 1 2 2 2 3 3 3 3 4 4 4 4 4 */
  /*    m 0 0 1 0 1 2 0 1 2 3 0 1 2 3 4 */
  /* done + + +     +       +         + */

  /* then we do the other combinations */
  /* the index of P_l^m is equal to l(l + 1)/2 + m */
  for (m = 0; m < lmax; m++) {
    v2 = values[(m + 1)*(m + 2)/2 - 1]; /* P_m^m */
    v1 = values[(m + 2)*(m + 3)/2 - 2] = x*(2*m + 1)*v2; /* P_{m+1}^m */
    p = values + (m + 3)*(m + 4)/2 - 3;	/* points at P_{m+2}^m */
    j1 = 2*m + 3;
    j2 = j1 - 2;
    j3 = 2;
    j4 = m + 2;
    for (l = m + 2; l <= lmax; l++) {
      *p = (x*j1*v1 - j2*v2)/j3;
      v2 = v1;
      v1 = *p;
      j1 += 2;
      j2++;
      j3++;
      j4++;
      p += j4;
    }
  }
}
/*--------------------------------------------------------------------*/
void spherical_harmonics(double x, int32_t lmax, double *values)
/* calculates the values of the normalized associate Legendre polynomials */
/* y_l^m(x) at ordinate <x> for all <l> from 0 through <lmax> and all <m> */
/* from 0 through <l>.  The normalization is such that */
/* the normalized spherical harmonics are equal to */
/* Y_l^m(theta,phi) = y_l^m(cos(theta)) exp(i m phi). */
/* we store the results in predefined <values>, in the following order: */
/* l 0 1 1 2 2 2 3 3 3 3 */
/* m 0 0 1 0 1 2 0 1 2 3 */
/* NOTE: doesn't seem quite OK yet */
{
  int32_t	l, m, j4;
  double	z, *p, v1, v2, w1, w2, w3, w4, w5, w6;

  p = values;
  z = sqrt(1 - x*x);
  /* first we calculate y_l^l for all <l> */
  v1 = *p = 0.25*M_2_SQRTPI;	/* P_0^0 */
  p += 2;
  /*    l 0 1 1 2 2 2 3 3 3 3 4 4 4 4 4 */
  /*    m 0 0 1 0 1 2 0 1 2 3 0 1 2 3 4 */
  /* done + +                           */

  /* now p points at y_1_1 */
  /* y_{m+1}^{m+1} = -y_m^m z sqrt((2*m + 3)/(2*m + 1)) */
  w1 = 3;
  w2 = 2;
  for (l = 1; l <= lmax; l++) {
    v1 = *p = -v1*z*sqrt(w1/w2);
    w1 += 2;
    w2 += 2;
    p += l + 2;
  }
  /*    l 0 1 1 2 2 2 3 3 3 3 4 4 4 4 4 */
  /*    m 0 0 1 0 1 2 0 1 2 3 0 1 2 3 4 */
  /* done + + +     +       +         + */

  /* then we do the other combinations */
  /* the index of y_l^m is equal to l(l + 1)/2 + m */
  /* y_{m+1}^m = y_m^m x sqrt(2m + 3) */
  /* y_l^m = x y_{l-1}^m sqrt((4l^2 - 1)/(l^2 - m^2)) */
  /*         - y_{l-2}^m sqrt((2l + 1)/(2l - 3)*((l - 1)^2 - m^2)/(l^2 - m^2))*/
  for (m = 0; m < lmax; m++) {
    v2 = values[(m + 1)*(m + 2)/2 - 1]; /* P_m^m */
    v1 = values[(m + 2)*(m + 3)/2 - 2] = x*sqrt(2*m + 3)*v2; /* P_{m+1}^m */
    p = values + (m + 3)*(m + 4)/2 - 3;	/* points at P_{m+2}^m */
    j4 = m + 2;
    w2 = m*m;
    w3 = 2*(m + 2) + 1;
    w4 = 2*(m + 2) - 3;
    w5 = (m + 2) - 1;
    for (l = m + 2; l <= lmax; l++) {
      w1 = l*l;
      w6 = w1 - w2;
      *p = x*v1*sqrt((4*w1 - 1)/w6) - v2*sqrt(w3*(w5*w5 - w2)/(w4*w6));
      v2 = v1;
      v1 = *p;
      w3 += 2;
      w4 += 2;
      w5++;
      j4++;
      p += j4;
    }
  }
}
/*--------------------------------------------------------------------*/
int32_t lux_legendre(int32_t narg, int32_t ps[])
/* LEGENDRE(x, lmax) */
{
  double	x, *values;
  int32_t	lmax, out, n;

  x = double_arg(ps[0]);
  if (x < -1 || x > 1)
    return luxerror("Illegal ordinate %g (not between -1 and +1)", ps[0], x);
  lmax = int_arg(ps[1]);
  if (lmax < 0)
    return luxerror("Illegal maximum order %d (must be nonnegative)", ps[1], lmax);
  n = ((lmax + 1)*(lmax + 2))/2;
  out = array_scratch(LUX_DOUBLE, 1, &n);
  values = (double*) array_data(out);
  if (internalMode & 1)
    spherical_harmonics(x, lmax, values);
  else
    legendre(x, lmax, values);
  return out;
}
/*--------------------------------------------------------------------*/
int32_t lux_enhanceimage(int32_t narg, int32_t ps[])
/* ENHANCEIMAGE(<x> [, <part>, <tgt>, /SYMMETRIC]) enhances an image
  <x>.  The first dimension of <x> is assumed to select between color
  channels.  <x> is assumed to contain BYTE values between 0 and 255,
  inclusive.  <part> specifies which fraction of the full correction
  is to be applied; it defaults to 1.  <tgt> specifies at which grey
  level fraction the median of the enhanced image is expected to end
  up (if <part> is 1); it defaults to 100/256.  /SYMMETRIC means to
  apply enhancements from both the low and high ends; /NOSYMMETRIC
  means to enhance only from the low end.  LS 2006jun15 */
{
  pointer src, tgt;
  int32_t ndim, *dims, nhist, *hist, nelem, i, result;
  float target, part;
  float a, b;
  float *m;

  if (!symbolIsNumericalArray(ps[0]))
    return cerror(NEED_NUM_ARR, ps[0]);
  if (symbol_type(ps[0]) != LUX_INT8)
    return luxerror("Need BYTE array", ps[0]);
  numerical(ps[0], &dims, &ndim, &nelem, &src);
  if (ndim < 2)
    return luxerror("Need 2 or more dimensions", ps[0]);
  part = (narg > 1 && ps[1])? float_arg(ps[1]): 1;
  target = (narg > 2 && ps[2])? float_arg(ps[2]): 100.0/256;

  nhist = 256*dims[0];
  hist = (int32_t*) calloc(nhist, sizeof(*hist));
  m = (float*) malloc(nhist*sizeof(*m));
  if (!hist || !m) {
    free(hist);
    return cerror(ALLOC_ERR, 0);
  }
  result = array_clone(ps[0], LUX_INT8);
  if (result == LUX_ERROR) {
    free(hist);
    free(m);
    return result;
  }
  tgt.b = (uint8_t*) array_data(result);
  for (i = 0; i < nelem; i += dims[0]) {
    int32_t j, x = 0;

    for (j = 0; j < dims[0]; j++) /* over all color channels */
      x += *src.b++;
    hist[x]++;
  }
  src.b = (uint8_t*) array_data(ps[0]);
  for (i = 1; i < nhist; i++)	/* calculate running sum */
    hist[i] += hist[i - 1];
  a = 2 - 4*target;
  b = 1 - a;
  m[0] = 1.0;
  for (i = 1; i < nhist; i++) {	/* calculate adjustment factors */
    float q;

    q = (float) hist[i]*dims[0]/nelem;
    m[i] = q*(a*q + b)/i*nhist;
    if (m[i] < 1 && !(internalMode & 1))
      m[i] = 1;
    if (part != 1)
      m[i] = part*m[i] + 1 - part;
  }
  for (i = 0; i < nelem; i += dims[0]) { /* calculate adjusted image */
    int32_t j, x = 0;

    for (j = 0; j < dims[0]; j++)
      x += src.b[j];
    for (j = 0; j < dims[0]; j++) {
      int32_t y;

      y = *src.b++ * m[x];
      if (y > 255)
	y = 255;
      *tgt.b++ = y;
    }
  }
  free(m);
  free(hist);
  return result;
}
/*--------------------------------------------------------------------*/
int32_t lux_hamming(int32_t narg, int32_t ps[]) {
  int32_t nelem, nelem2, ndim, *dims, result, i, type, nr2isarray;
  pointer src, src2, tgt;

  if (!symbolIsNumerical(ps[0]))
    return luxerror("Need a numerical argument", ps[0]);
  if (!symbolIsInteger(ps[0]))
    return cerror(NEED_INT_ARG, ps[0]);
  numerical(ps[0], &dims, &ndim, &nelem, &src);
  type = symbol_type(ps[0]);

  if (narg >= 2) {
    if (!symbolIsNumerical(ps[1]))
      return luxerror("Need a numerical argument", ps[1]);
    if (!symbolIsInteger(ps[1]))
      return cerror(NEED_INT_ARG, ps[1]);
    if (symbol_type(ps[1]) != type)
      return luxerror("Data type is different from previous argument", ps[1]);
    numerical(ps[1], NULL, NULL, &nelem2, &src2);
    if (nelem2 != nelem && nelem2 != 1)
      return cerror(INCMP_ARG, ps[1]);
    nr2isarray = (nelem2 > 1);
  }

  if (symbolIsScalar(ps[0])) {
    result = scalar_scratch(LUX_INT32);
    tgt.l = &scalar_value(result).l;
  } else {
    result = array_scratch(LUX_INT32, ndim, dims);
    tgt.l = (int32_t*) array_data(result);
  }

  if (narg == 1) {
    for (i = 0; i < nelem; i++) {
      uint32_t dist = 0, val;
      switch (type) {
      case LUX_INT8:
        val = *src.b++;
        while (val) {
          ++dist;
          val &= val - 1;
        }
        *tgt.l++ = dist;
        break;
      case LUX_INT16:
        val = *src.w++;
        while (val) {
          ++dist;
          val &= val - 1;
        }
        *tgt.l++ = dist;
        break;
      case LUX_INT32:
        val = *src.l++;
        while (val) {
          ++dist;
          val &= val - 1;
        }
        *tgt.l++ = dist;
        break;
      case LUX_INT64:
        val = *src.q++;
        while (val) {
          ++dist;
          val &= val - 1;
        }
        *tgt.l++ = dist;
        break;
      }
    }
  } else {
    for (i = 0; i < nelem; i++) {
      uint32_t dist = 0, val;
      switch (type) {
      case LUX_INT8:
        val = *src.b++ ^ *src2.b;
        if (nr2isarray)
          src2.b++;
        while (val) {
          ++dist;
          val &= val - 1;
        }
        *tgt.l++ = dist;
        break;
      case LUX_INT16:
        val = *src.w++ ^ *src2.w;
        if (nr2isarray)
          src2.w++;
        while (val) {
          ++dist;
          val &= val - 1;
        }
        *tgt.l++ = dist;
        break;
      case LUX_INT32:
        val = *src.l++ ^ *src2.l;
        if (nr2isarray)
          src2.l++;
        while (val) {
          ++dist;
          val &= val - 1;
        }
        *tgt.l++ = dist;
        break;
      case LUX_INT64:
        val = *src.q++ ^ *src2.q;
        if (nr2isarray)
          src2.q++;
        while (val) {
          ++dist;
          val &= val - 1;
        }
        *tgt.l++ = dist;
        break;
      }
    }
  }
  return result;
}
/*--------------------------------------------------------------------*/
double vhypot(int32_t n, double arg1, double arg2, ...)
{
  double arg = hypot(arg1, arg2);
  if (n < 3)
    return arg;
  va_list ap;
  va_start(ap, arg2);
  n -= 2;
  while (n--)
    arg = hypot(arg, va_arg(ap, double));
  va_end(ap);
  return arg;
}
/*--------------------------------------------------------------------*/
double hypota(int32_t n, double *x)
{
  if (n < 1)
    return 0.0;
  double arg = *x++;
  while (--n)
    arg = hypot(arg, *x++);
  return arg;
}
/*--------------------------------------------------------------------*/
int32_t compare_doubles(const void *a, const void *b)
{
  const double *da = (const double *) a;
  const double *db = (const double *) b;
  return (*da > *db) - (*da < *db);
}
int32_t runord_d(double *data, int32_t n, int32_t width, int32_t ord, double *result)
{
  int32_t i;

  if (n < 1 || width < 1) {
    errno = EDOM;
    return -1;
  }
  double *temp = (double*) malloc(width*sizeof(double));
  if (!temp) {
    errno = ENOMEM;
    return -1;
  }
  if (width > n)
    width = n;
  if (ord < 0)
    ord = 0;
  if (ord > width - 1)
    ord = width - 1;
  int32_t o = width/2;
  for (i = 0; i < n - width; i++) {
    memcpy(temp, data + i, width*sizeof(double));
    qsort(temp, width, sizeof(double), compare_doubles);
    result[o + i] = temp[ord];
  }
  for ( ; i < n - o; i++)
    result[i] = result[i - 1];
  for (i = 0; i < o; i++)
    result[i] = result[o];
  free(temp);
  return 0;
}
BIND(runord_d, i_dpiT3dp_iDaiLiLrDq_00T3, f, RUNORD, 3, 3, NULL);
/*--------------------------------------------------------------------*/
int32_t runmax_d(double *data, int32_t n, int32_t width, double *result)
{
  return runord_d(data, n, width, width - 1, result);
}
BIND(runmax_d, i_dpiidp_iDaLrDq_00T2, f, RUNMAX, 2, 2, NULL);
/*--------------------------------------------------------------------*/
int32_t runmin_d(double *data, int32_t n, int32_t width, double *result)
{
  return runord_d(data, n, width, 0, result);
}
BIND(runmin_d, i_dpiidp_iDaLrDq_00T2, f, RUNMIN, 2, 2, NULL);
/*--------------------------------------------------------------------*/
/*
  Returns <x> such that <x> = <cur> (mod <period) and
  <average> - <period>/2 <= <x> - <prev> < <average> + <period>/2
 */
double unmod(double cur, double prev, double period, double average)
{
  if (!period)
    return cur;
  return cur + period*ceil((prev - cur + average)/period - 0.5);
}
/*--------------------------------------------------------------------*/
int32_t unmod_slice_d(double *srcptr, size_t srccount, size_t srcstride,
                  double period, double average,
                  double *tgtptr, size_t tgtcount, size_t tgtstride)
{
  int32_t i;

  if (!period || !srcptr || srccount < 1 || !tgtptr) {
    errno = EDOM;
    return 1;
  }
  *tgtptr = *srcptr;
  tgtptr += tgtstride;
  srcptr += srcstride;
  for (i = 1; i < srccount; i++) {
    *tgtptr = unmod(*srcptr, tgtptr[-tgtstride], period, average);
    tgtptr += tgtstride;
    srcptr += srcstride;
  }
  return 0;
}
BIND(unmod_slice_d, i_sdddsd_iDaLDDrDq_000T333, f, UNMOD, 2, 4, ":AXIS:PERIOD:AVERAGE");
/*--------------------------------------------------------------------*/
double hypot_stride(double *data, size_t count, size_t stride)
{
  double result = 0.0;
  while (count-- > 0) {
    result = hypot(result, *data);
    data += stride;
  }
  return result;
}
BIND(hypot_stride, d_sd_iDaLarDxq_000_2, f, HYPOT, 1, 2, ":AXIS");
/*--------------------------------------------------------------------*/
int32_t approximately_equal(double a, double b, double eps)
{
  return fabs(a - b) <= (fabs(a) < fabs(b)? fabs(b): fabs(a))*DBL_EPSILON*eps;
}
/*--------------------------------------------------------------------*/
int32_t approximately_equal_z(doubleComplex a, doubleComplex b, double eps)
{
  double md = hypot(a.real - b.real, a.imaginary - b.imaginary);
  double ma = hypot(a.real, a.imaginary);
  double mb = hypot(b.real, b.imaginary);
  return md <= (ma < mb? mb: ma)*DBL_EPSILON*eps;
}
/*--------------------------------------------------------------------*/
int32_t essentially_equal(double a, double b, double eps)
{
  return fabs(a - b) <= (fabs(a) > fabs(b)? fabs(b): fabs(a))*DBL_EPSILON*eps;
}
/*--------------------------------------------------------------------*/
int32_t essentially_equal_z(doubleComplex a, doubleComplex b, double eps)
{
  double md = hypot(a.real - b.real, a.imaginary - b.imaginary);
  double ma = hypot(a.real, a.imaginary);
  double mb = hypot(b.real, b.imaginary);
  return md <= (ma > mb? mb: ma)*DBL_EPSILON*eps;
}
/*--------------------------------------------------------------------*/
int32_t approximately_equal_f(float a, float b, float eps)
{
  return fabs(a - b) <= (fabs(a) < fabs(b)? fabs(b): fabs(a))*FLT_EPSILON*eps;
}
/*--------------------------------------------------------------------*/
int32_t approximately_equal_z_f(floatComplex a, floatComplex b, float eps)
{
  float md = hypot(a.real - b.real, a.imaginary - b.imaginary);
  float ma = hypot(a.real, a.imaginary);
  float mb = hypot(b.real, b.imaginary);
  return md <= (ma < mb? mb: ma)*FLT_EPSILON*eps;
}
/*--------------------------------------------------------------------*/
int32_t essentially_equal_f(float a, float b, float eps)
{
  return fabs(a - b) <= (fabs(a) > fabs(b)? fabs(b): fabs(a))*FLT_EPSILON*eps;
}
/*--------------------------------------------------------------------*/
int32_t essentially_equal_z_f(floatComplex a, floatComplex b, float eps)
{
  float md = hypot(a.real - b.real, a.imaginary - b.imaginary);
  float ma = hypot(a.real, a.imaginary);
  float mb = hypot(b.real, b.imaginary);
  return md <= (ma > mb? mb: ma)*FLT_EPSILON*eps;
}
/*--------------------------------------------------------------------*/
/// SSFCTOPOLAR(<x> [, <level>]) interprets each element of <x> as an
/// SSFC (Sierpiński Surface-Filling Coordinate) and returns the
/// corresponding latitude, longitude, and precision for it, all
/// measured in radians.  The precision is a measure for the angular
/// size of the area indicated by the SSFC at that level.
///
/// If <level> has fewer elements than <x> has, then the last element
/// of <level> is used for the remaining elements of <x>.
///
/// If <x> is of an integer type, then its values are interpreted as
/// SSFC indices at the indicated <level>, and are expected to be
/// between 0 and 2^<level> - 1, inclusive.  If no <level> is
/// specified, then it is taken to be the least number that
/// accommodates the greatest <x>, such that MAX(<x>) LT 2^<level>.
///
/// If <x> is of a floating-point type, then its values are taken MOD
/// 1, and are interpreted as decimal SSFCs.  If <level> is not
/// specified, then it is taken equal to the number of bits in <x>,
/// minus 1.
int32_t lux_ssfc_to_polar(int32_t narg, int32_t ps[]) {
  if (!symbolIsNumerical(ps[0]))
    return luxerror("Need a numerical argument", ps[0]);
  if (narg > 1 && !symbolIsInteger(ps[1]))
    return cerror(NEED_INT_ARG, ps[1]);

  pointer* ptrs;
  loopInfo* infos;
  int32_t iq;
  if (symbolIsInteger(ps[0])) {
    if ((iq = standard_args(narg, ps, "iL*;iL*?;rD+3&", &ptrs, &infos)) < 0)
      return LUX_ERROR;
  } else {
    if ((iq = standard_args(narg, ps, "iD*;iL*?;rD+3&", &ptrs, &infos)) < 0)
      return LUX_ERROR;
  }

  int32_t default_level = 8*lux_type_size[symbol_type(ps[0])] - 1;

  size_t ssfc_nelem = infos[0].nelem;
  size_t level_nelem = infos[1].nelem;
  if (!level_nelem) {
    switch (infos[0].type) {
    case LUX_INT32:
      {
        int32_t max = std::accumulate(ptrs[0].l, ptrs[0].l + infos[0].nelem, (int32_t) 0,
                                      [](int32_t a, int32_t b) { return std::max(a, b); });
        default_level = ceil(log2(max));
      }
      break;
    case LUX_INT64:
      {
        int64_t max = std::accumulate(ptrs[0].q, ptrs[0].q + infos[0].nelem, (int64_t) 0,
                                      [](int64_t a, int64_t b) { return std::max(a, b); });
        default_level = ceil(log2(max));
      }
      break;
    case LUX_DOUBLE:
      // accept default level
      break;
    }
    ptrs[1].l = &default_level;
    level_nelem = 1;
  }

  while (ssfc_nelem--) {
    SSFC ssfc;
    switch (infos[0].type) {
    case LUX_INT32:
      ssfc.set_ssfc(*ptrs[0].l++, *ptrs[1].l);
      break;
    case LUX_INT64:
      ssfc.set_ssfc(*ptrs[0].q++, *ptrs[1].l);
      break;
    case LUX_DOUBLE:
      ssfc.set_ssfc(*ptrs[0].d++, *ptrs[1].l);
      break;
    }
    *ptrs[2].d++ = ssfc.get_latitude_rad();
    *ptrs[2].d++ = ssfc.get_longitude_rad();
    *ptrs[2].d++ = ssfc.get_precision_rad();
    if (level_nelem > 1) {
      --level_nelem;
      ++ptrs[1].l;
    }
  }

  free(ptrs);
  free(infos);
  return iq;
}
REGISTER(ssfc_to_polar, f, SSFCTOPOLAR, 1, 2, 0);
/*--------------------------------------------------------------------*/
//// POLARTOSSFC(<coords>, [<level>]) converts polar coordinates into
/// SSFC (Sierpiński Surface-Filling Coordinate).  <coords> is
/// expected to have at least 2 elements in its first dimension, which
/// are interpreted as the latitude and longitude, measured in
/// radians.
///
/// If <level> is specified, then the returned value is the SSFC index
/// at the indicated <level>, and is a nonnegative integer less than
/// 2^<level>.  Otherwise, the returned value is the decimal SSFC
/// coordinate, as a nonnegative double-precision value less than 1.
/// If <level> has fewer elements than <coords> has, then the last
/// element of <level> is used for the remaining <coords>.
int32_t lux_polar_to_ssfc(int32_t narg, int32_t ps[]) {
  if (!symbolIsNumerical(ps[0]))
    return luxerror("Need a numerical argument", ps[0]);
  if (narg > 1 && !symbolIsInteger(ps[1]))
    return cerror(NEED_INT_ARG, ps[1]);

  pointer* ptrs;
  loopInfo* infos;
  int32_t iq;
  int32_t level;
  if (narg > 1) {
    if ((iq = standard_args(narg, ps, "iD>2,*;iL;rL-,&", &ptrs, &infos)) < 0)
      return LUX_ERROR;
    level = *ptrs[1].l;
    if (level < 3)
      level = 3;
    else if (level > 64)
      level = 64;
    if (level > 31) {
      iq = lux_int64(1, &iq);
      numerical(iq, NULL, NULL, NULL, &ptrs[2]);
      infos[2].type = LUX_INT64;
    }
  } else {
    if ((iq = standard_args(narg, ps, "iD>2,*;rD-&", &ptrs, &infos)) < 0)
      return LUX_ERROR;
    level = 54; // TODO: set level to how many bits of precision a
                // double has
  }

  size_t points_count = infos[0].nelem/infos[0].dims[0];
  if (narg > 1) {               // return SSFC index at indicated level
    while (points_count--) {
      SSFC ssfc(ptrs[0].d[0], ptrs[0].d[1], level);
      if (level > 31) {
        *ptrs[2].q++ = static_cast<int64_t>(ssfc.get_bits());
      } else {
        *ptrs[2].l++ = static_cast<int32_t>(ssfc.get_bits());
      }
      ptrs[0].d += infos[0].dims[0];
    }
  } else {                      // return decimal SSFC
    while (points_count--) {
      SSFC ssfc(ptrs[0].d[0], ptrs[0].d[1], level);
      *ptrs[1].d++ = static_cast<double>(ssfc.get_bits())/pow(2,level);
      ptrs[0].d += infos[0].dims[0];
    }
  }

  free(ptrs);
  free(infos);
  return iq;
}
REGISTER(polar_to_ssfc, f, POLARTOSSFC, 1, 2, 0);<|MERGE_RESOLUTION|>--- conflicted
+++ resolved
@@ -31,13 +31,10 @@
 #include <errno.h>              /* for errno */
 #include "action.hh"
 #include "Bytestack.hh"
-<<<<<<< HEAD
-#include "MonotoneInterpolation.hh"
-=======
 #include "SSFC.hh"
 #include <numeric>
 #include <functional>
->>>>>>> 00c4bdcc
+#include "MonotoneInterpolation.hh"
 
 /*---------------------------------------------------------------------*/
 int32_t lux_bisect(int32_t narg, int32_t ps[])
