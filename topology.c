--- conflicted
+++ resolved
@@ -1264,12 +1264,8 @@
 	return anaerror("Seed position %1d (index %1d) outside of the data",
 		     seed[i], i);
       }
-<<<<<<< HEAD
-  } else
-=======
   }
   
->>>>>>> 75fe50de
   /* treat all elements that are on an edge: if they are equal to 1, then
      set them to EDGE */
   for (i = 0; i < 2*srcinfo.ndim; i++) {
